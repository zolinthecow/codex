[workspace]
members = [
    "ansi-escape",
    "apply-patch",
    "arg0",
    "cli",
    "common",
    "core",
    "exec",
    "execpolicy",
    "file-search",
    "linux-sandbox",
    "login",
    "mcp-client",
    "mcp-server",
    "mcp-types",
    "ollama",
    "protocol",
    "protocol-ts",
    "tui",
]
resolver = "2"

[workspace.package]
<<<<<<< HEAD
version = "0.31.0"
=======
version = "0.36.0"
>>>>>>> 23e9c428
# Track the edition for all workspace crates in one place. Individual
# crates can still override this value, but keeping it here means new
# crates created with `cargo new -w ...` automatically inherit the 2024
# edition.
edition = "2024"

[workspace.lints]
rust = {}

[workspace.lints.clippy]
expect_used = "deny"
redundant_clone = "deny"
uninlined_format_args = "deny"
unwrap_used = "deny"

[profile.release]
lto = "fat"
# Because we bundle some of these executables with the TypeScript CLI, we
# remove everything to make the binary as small as possible.
strip = "symbols"

# See https://github.com/openai/codex/issues/1411 for details.
codegen-units = 1

[patch.crates-io]
# ratatui override pinned by upstream release
ratatui = { git = "https://github.com/nornagon/ratatui", branch = "nornagon-v0.29.0-patch" }<|MERGE_RESOLUTION|>--- conflicted
+++ resolved
@@ -22,11 +22,7 @@
 resolver = "2"
 
 [workspace.package]
-<<<<<<< HEAD
-version = "0.31.0"
-=======
 version = "0.36.0"
->>>>>>> 23e9c428
 # Track the edition for all workspace crates in one place. Individual
 # crates can still override this value, but keeping it here means new
 # crates created with `cargo new -w ...` automatically inherit the 2024

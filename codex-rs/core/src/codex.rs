--- conflicted
+++ resolved
@@ -1150,7 +1150,12 @@
         }
     }
 
-    pub async fn run_user_prompt_submit_hook(&self, sub_id: &str, items: &[InputItem], cwd: &std::path::Path) {
+    pub async fn run_user_prompt_submit_hook(
+        &self,
+        sub_id: &str,
+        items: &[InputItem],
+        cwd: &std::path::Path,
+    ) {
         let mut texts = Vec::new();
         let mut images = Vec::new();
         for it in items {
@@ -1210,19 +1215,33 @@
         let json = serde_json::to_string(&payload)
             .map_err(|e| format!("failed to serialize hook payload: {e}"))?;
         for rule in &self.hooks.pre_tool_use_rules {
-            if rule.matcher.should_run_for(tool)
-                && let Err(e) = self
+            if rule.matcher.should_run_for(tool) {
+                if let Err(e) = self
                     .run_hook_argv_with_env(
                         &rule.argv,
                         &json,
-                        &[("TOOL_ID", tool.to_string()),
-                          ("SUB_ID", sub_id.to_string()),
-                          ("CALL_ID", call_id.to_string()),
-                          ("GIT_ROOT", git_root.to_string_lossy().to_string())],
+                        &[
+                            ("TOOL_ID", tool.to_string()),
+                            ("SUB_ID", sub_id.to_string()),
+                            ("CALL_ID", call_id.to_string()),
+                            ("GIT_ROOT", git_root.to_string_lossy().to_string()),
+                        ],
                     )
                     .await
-            {
-                return Err(e);
+                {
+                    // Gracefully skip missing hook binaries/scripts so tool execution is not blocked
+                    // by a misconfigured path. Still surface an error event for visibility.
+                    let el = e.to_lowercase();
+                    let looks_like_missing = el.contains("failed to spawn hook")
+                        && (el.contains("no such file or directory") || el.contains("not found"));
+                    if looks_like_missing {
+                        self
+                            .send_error_event(sub_id, format!("pre_tool_use hook skipped: {e}"))
+                            .await;
+                        continue;
+                    }
+                    return Err(e);
+                }
             }
         }
         Ok(())
@@ -1249,7 +1268,11 @@
         let git_root = find_git_root_for(cwd).unwrap_or_else(|| cwd.to_path_buf());
         let limited = output.map(|s| s.chars().take(4096).collect::<String>());
         let map_paths = |v: Option<Vec<std::path::PathBuf>>| -> Option<Vec<String>> {
-            v.map(|vv| vv.into_iter().map(|p| p.canonicalize().unwrap_or(p).to_string_lossy().to_string()).collect())
+            v.map(|vv| {
+                vv.into_iter()
+                    .map(|p| p.canonicalize().unwrap_or(p).to_string_lossy().to_string())
+                    .collect()
+            })
         };
         let map_ren = |v: Option<Vec<(std::path::PathBuf,std::path::PathBuf)>>| -> Option<Vec<serde_json::Value>> {
             v.map(|vv| vv.into_iter().map(|(a,b)| serde_json::json!({"from": a.canonicalize().unwrap_or(a).to_string_lossy(), "to": b.canonicalize().unwrap_or(b).to_string_lossy()})).collect())
@@ -1283,10 +1306,12 @@
                     .run_hook_argv_with_env(
                         &rule.argv,
                         &json,
-                        &[("TOOL_ID", tool.to_string()),
-                          ("SUB_ID", sub_id.to_string()),
-                          ("CALL_ID", call_id.to_string()),
-                          ("GIT_ROOT", git_root.to_string_lossy().to_string())],
+                        &[
+                            ("TOOL_ID", tool.to_string()),
+                            ("SUB_ID", sub_id.to_string()),
+                            ("CALL_ID", call_id.to_string()),
+                            ("GIT_ROOT", git_root.to_string_lossy().to_string()),
+                        ],
                     )
                     .await
             {
@@ -1458,7 +1483,12 @@
 fn parse_patch_effects(
     patch: &str,
     cwd: &std::path::Path,
-) -> (Vec<std::path::PathBuf>, Vec<std::path::PathBuf>, Vec<std::path::PathBuf>, Vec<(std::path::PathBuf, std::path::PathBuf)>) {
+) -> (
+    Vec<std::path::PathBuf>,
+    Vec<std::path::PathBuf>,
+    Vec<std::path::PathBuf>,
+    Vec<(std::path::PathBuf, std::path::PathBuf)>,
+) {
     let mut edited = std::collections::BTreeSet::<std::path::PathBuf>::new();
     let mut deleted = std::collections::BTreeSet::<std::path::PathBuf>::new();
     let mut created = std::collections::BTreeSet::<std::path::PathBuf>::new();
@@ -1484,7 +1514,9 @@
             if let Some(from) = &cur_a {
                 renamed.push((cwd.join(from), cwd.join(to)));
             }
-        } else if line.starts_with("@@ ") && let Some(b) = &cur_b {
+        } else if line.starts_with("@@ ")
+            && let Some(b) = &cur_b
+        {
             edited.insert(cwd.join(b));
         }
     }
@@ -1508,20 +1540,29 @@
 }
 
 fn is_rm_command(argv: &[String]) -> bool {
-    if argv.is_empty() { return false; }
-    if argv[0] == "rm" { return true; }
-    if argv[0] == "git" && argv.get(1).map(|s| s.as_str()) == Some("rm") { return true; }
+    if argv.is_empty() {
+        return false;
+    }
+    if argv[0] == "rm" {
+        return true;
+    }
+    if argv[0] == "git" && argv.get(1).map(|s| s.as_str()) == Some("rm") {
+        return true;
+    }
     false
 }
 
 fn star_match(pat: &str, text: &str) -> bool {
-    if pat == "*" { return true; }
+    if pat == "*" {
+        return true;
+    }
     let (p, t) = (pat.as_bytes(), text.as_bytes());
     let (mut i, mut j) = (0usize, 0usize);
     let (mut star, mut mark) = (None::<usize>, 0usize);
     while j < t.len() {
         if i < p.len() && (p[i] == t[j]) {
-            i += 1; j += 1;
+            i += 1;
+            j += 1;
         } else if i < p.len() && p[i] == b'*' {
             star = Some(i);
             mark = j;
@@ -1534,18 +1575,26 @@
             return false;
         }
     }
-    while i < p.len() && p[i] == b'*' { i += 1; }
+    while i < p.len() && p[i] == b'*' {
+        i += 1;
+    }
     i == p.len()
 }
 
 fn expand_rm_targets_for_pre(argv: &[String], cwd: &std::path::Path) -> Vec<std::path::PathBuf> {
-    if !is_rm_command(argv) { return Vec::new(); }
+    if !is_rm_command(argv) {
+        return Vec::new();
+    }
     let mut patterns: Vec<String> = Vec::new();
     let mut it = argv.iter();
     let first = it.next().cloned();
-    if first.as_deref() == Some("git") { it.next(); } // skip 'rm'
+    if first.as_deref() == Some("git") {
+        it.next();
+    } // skip 'rm'
     for arg in it {
-        if arg.starts_with('-') { continue; }
+        if arg.starts_with('-') {
+            continue;
+        }
         patterns.push(arg.clone());
     }
     let mut out = Vec::new();
@@ -1556,7 +1605,9 @@
         if name.contains('*') {
             if let Ok(rd) = std::fs::read_dir(parent) {
                 for e in rd.flatten() {
-                    if let Some(fname) = e.file_name().to_str() && star_match(name, fname) {
+                    if let Some(fname) = e.file_name().to_str()
+                        && star_match(name, fname)
+                    {
                         out.push(parent.join(fname));
                     }
                 }
@@ -1792,7 +1843,8 @@
             }
             Op::UserInput { items } => {
                 // Synchronous hook for user prompt submission; errors are logged.
-                sess.run_user_prompt_submit_hook(&sub.id, &items, &turn_context.cwd).await;
+                sess.run_user_prompt_submit_hook(&sub.id, &items, &turn_context.cwd)
+                    .await;
                 // attempt to inject input into current task
                 if let Err(items) = sess.inject_input(items) {
                     // no current task, spawn a new one
@@ -1811,7 +1863,8 @@
                 summary,
             } => {
                 // Synchronous hook for user prompt submission; errors are logged.
-                sess.run_user_prompt_submit_hook(&sub.id, &items, &turn_context.cwd).await;
+                sess.run_user_prompt_submit_hook(&sub.id, &items, &turn_context.cwd)
+                    .await;
                 // attempt to inject input into current task
                 if let Err(items) = sess.inject_input(items) {
                     // Derive a fresh TurnContext for this turn using the provided overrides.
@@ -2397,8 +2450,8 @@
                         message: e.to_string(),
                     }),
                 };
-<<<<<<< HEAD
-                sess.tx_event.send(event).await.ok();
+                // Send error event
+                sess.send_event(event).await;
                 // Even on error, consult the stop hook to decide whether to keep going.
                 match sess.check_stop_hook(&sub_id).await {
                     StopHookDecision::Block(reason) => {
@@ -2410,11 +2463,6 @@
                         break;
                     }
                 }
-=======
-                sess.send_event(event).await;
-                // let the user continue the conversation
-                break;
->>>>>>> 23e9c428
             }
         }
     }
@@ -3018,7 +3066,11 @@
                     "shell",
                     &turn_context.cwd,
                     hook_args,
-                    if rm_targets.is_empty() { None } else { Some(rm_targets) },
+                    if rm_targets.is_empty() {
+                        None
+                    } else {
+                        Some(rm_targets)
+                    },
                 )
                 .await
             {
@@ -3054,7 +3106,9 @@
             let rm_deleted = if success == Some(true) {
                 let t = expand_rm_targets_for_pre(&params.command, &turn_context.cwd);
                 if t.is_empty() { None } else { Some(t) }
-            } else { None };
+            } else {
+                None
+            };
             let post_args = serde_json::json!({
                 "command": params.command.clone().join(" "),
                 "argv": params.command,
@@ -3169,7 +3223,11 @@
                     "apply_patch",
                     &turn_context.cwd,
                     arg_json.clone(),
-                    if pre_targets.is_empty() { None } else { Some(pre_targets) },
+                    if pre_targets.is_empty() {
+                        None
+                    } else {
+                        Some(pre_targets)
+                    },
                 )
                 .await
             {
@@ -3225,10 +3283,26 @@
                 success,
                 output_str,
                 arg_json.clone(),
-                if edited.is_empty() { None } else { Some(edited) },
-                if deleted.is_empty() { None } else { Some(deleted) },
-                if created.is_empty() { None } else { Some(created) },
-                if renamed.is_empty() { None } else { Some(renamed) },
+                if edited.is_empty() {
+                    None
+                } else {
+                    Some(edited)
+                },
+                if deleted.is_empty() {
+                    None
+                } else {
+                    Some(deleted)
+                },
+                if created.is_empty() {
+                    None
+                } else {
+                    Some(created)
+                },
+                if renamed.is_empty() {
+                    None
+                } else {
+                    Some(renamed)
+                },
             )
             .await;
 
@@ -3428,7 +3502,14 @@
                     let arg_json = serde_json::from_str::<serde_json::Value>(&arguments)
                         .unwrap_or_else(|_| serde_json::json!({ "raw": arguments }));
                     if let Err(e) = sess
-                        .run_pre_tool_hook(&sub_id, &call_id, &tool_id, &turn_context.cwd, arg_json, None)
+                        .run_pre_tool_hook(
+                            &sub_id,
+                            &call_id,
+                            &tool_id,
+                            &turn_context.cwd,
+                            arg_json,
+                            None,
+                        )
                         .await
                     {
                         return ResponseInputItem::FunctionCallOutput {
@@ -4257,6 +4338,7 @@
             user_prompt_submit,
             stop,
             timeout_ms: Some(2_000),
+            ..Default::default()
         });
 
         let overrides = crate::config::ConfigOverrides {
@@ -4272,8 +4354,7 @@
         .expect("load config");
 
         let (tx_event, rx_event) = async_channel::unbounded();
-        let auth_manager =
-            AuthManager::shared(config.codex_home.clone(), config.preferred_auth_method);
+        let auth_manager = AuthManager::shared(config.codex_home.clone());
 
         // Mirror Codex::spawn's ConfigureSession
         let user_instructions = crate::project_doc::get_user_instructions(&config).await;
@@ -4286,13 +4367,18 @@
             base_instructions: config.base_instructions.clone(),
             approval_policy: config.approval_policy,
             sandbox_policy: config.sandbox_policy.clone(),
-            disable_response_storage: config.disable_response_storage,
             notify: config.notify.clone(),
             cwd: config.cwd.clone(),
             hooks: config.hooks.clone(),
         };
 
-        let (sess, tc) = Session::new(configure_session, Arc::new(config), auth_manager, tx_event)
+        let (sess, tc) = Session::new(
+            configure_session,
+            Arc::new(config),
+            auth_manager,
+            tx_event,
+            InitialHistory::New,
+        )
             .await
             .expect("session");
         (sess, tc, rx_event)
@@ -4513,206 +4599,6 @@
         assert_eq!(expected, got);
     }
 
-<<<<<<< HEAD
-    #[tokio::test]
-    async fn pre_tool_hook_aborts_shell_call() {
-        let tmp = TempDir::new().unwrap();
-        let hook = write_executable_script(&tmp, "pre_fail.sh", "exit 7");
-        let (sess, tc, _rx) = make_session_with_hooks(
-            Some(vec![hook.to_string_lossy().to_string()]),
-            None,
-            None,
-            None,
-            tmp.path(),
-        )
-        .await;
-
-        let args = serde_json::to_string(&json!({
-            "command": ["sh", "-c", "echo hi"],
-            "workdir": null,
-            "timeout_ms": null
-        }))
-        .unwrap();
-
-        let out = handle_function_call(
-            &sess,
-            &tc,
-            &mut TurnDiffTracker::new(),
-            "sub1".to_string(),
-            "shell".to_string(),
-            args,
-            "c1".to_string(),
-        )
-        .await;
-
-        match out {
-            ResponseInputItem::FunctionCallOutput { output, .. } => {
-                assert_eq!(output.success, Some(false));
-                assert!(output.content.contains("pre_tool_use hook failed"));
-            }
-            other => panic!("unexpected response: {other:?}"),
-        }
-    }
-
-    #[tokio::test]
-    async fn post_tool_hook_error_is_logged_not_altering_result() {
-        let tmp = TempDir::new().unwrap();
-        let pre_ok = write_executable_script(&tmp, "pre_ok.sh", "exit 0");
-        let post_fail = write_executable_script(&tmp, "post_fail.sh", "echo hookerr 1>&2; exit 9");
-        let (sess, tc, rx) = make_session_with_hooks(
-            Some(vec![pre_ok.to_string_lossy().to_string()]),
-            Some(vec![post_fail.to_string_lossy().to_string()]),
-            None,
-            None,
-            tmp.path(),
-        )
-        .await;
-
-        let args = serde_json::to_string(&json!({
-            "command": ["sh", "-c", "true"],
-            "workdir": null,
-            "timeout_ms": null
-        }))
-        .unwrap();
-
-        let out = handle_function_call(
-            &sess,
-            &tc,
-            &mut TurnDiffTracker::new(),
-            "sub2".to_string(),
-            "shell".to_string(),
-            args,
-            "c2".to_string(),
-        )
-        .await;
-
-        match out {
-            ResponseInputItem::FunctionCallOutput { output, .. } => {
-                assert_eq!(output.success, Some(true));
-            }
-            other => panic!("unexpected response: {other:?}"),
-        }
-
-        // Drain events; expect an Error event from the post hook failure
-        let mut saw_error = false;
-        while let Ok(ev) = rx.try_recv() {
-            if let EventMsg::Error(ErrorEvent { message }) = ev.msg {
-                if message.contains("post_tool_use hook failed") {
-                    saw_error = true;
-                    break;
-                }
-            }
-        }
-        assert!(saw_error, "expected Error event from post hook failure");
-    }
-
-    #[tokio::test]
-    async fn user_prompt_submit_hook_errors_are_logged() {
-        let tmp = TempDir::new().unwrap();
-        let ups_fail = write_executable_script(&tmp, "ups_fail.sh", "exit 3");
-        let (sess, _tc, rx) = make_session_with_hooks(
-            None,
-            None,
-            Some(vec![ups_fail.to_string_lossy().to_string()]),
-            None,
-            tmp.path(),
-        )
-        .await;
-
-        sess.run_user_prompt_submit_hook(
-            "sub3",
-            &[InputItem::Text {
-                text: "hello".to_string(),
-            }],
-            std::path::Path::new("."),
-        )
-        .await;
-
-        let mut saw_error = false;
-        while let Ok(ev) = rx.try_recv() {
-            if let EventMsg::Error(ErrorEvent { message }) = ev.msg {
-                if message.contains("user_prompt_submit hook failed") {
-                    saw_error = true;
-                    break;
-                }
-            }
-        }
-        assert!(
-            saw_error,
-            "expected Error event from user_prompt_submit hook failure"
-        );
-    }
-
-    #[tokio::test]
-    async fn stop_hook_errors_are_logged() {
-        let tmp = TempDir::new().unwrap();
-        let stop_fail = write_executable_script(&tmp, "stop_fail.sh", "exit 5");
-        let (sess, _tc, rx) = make_session_with_hooks(
-            None,
-            None,
-            None,
-            Some(vec![stop_fail.to_string_lossy().to_string()]),
-            tmp.path(),
-        )
-        .await;
-
-        sess.run_stop_hook("sub4").await;
-
-        let mut saw_error = false;
-        while let Ok(ev) = rx.try_recv() {
-            if let EventMsg::Error(ErrorEvent { message }) = ev.msg {
-                if message.contains("stop hook failed") {
-                    saw_error = true;
-                    break;
-                }
-            }
-        }
-        assert!(saw_error, "expected Error event from stop hook failure");
-    }
-
-    #[tokio::test]
-    async fn stop_hook_check_block_decision() {
-        let tmp = TempDir::new().unwrap();
-        // Script prints a JSON decision to stdout and exits 0
-        let stop_block = write_executable_script(
-            &tmp,
-            "stop_block.sh",
-            "echo '{\"decision\":\"block\",\"reason\":\"fix LSP errors\"}'",
-        );
-        let (sess, _tc, _rx) = make_session_with_hooks(
-            None,
-            None,
-            None,
-            Some(vec![stop_block.to_string_lossy().to_string()]),
-            tmp.path(),
-        )
-        .await;
-
-        match sess.check_stop_hook("sub5").await {
-            StopHookDecision::Block(reason) => assert_eq!(reason, "fix LSP errors"),
-            other => panic!("expected Block, got {other:?}"),
-        }
-    }
-
-    #[tokio::test]
-    async fn stop_hook_check_approve_on_invalid_output() {
-        let tmp = TempDir::new().unwrap();
-        // Prints invalid JSON, should default to Approve
-        let stop_invalid = write_executable_script(&tmp, "stop_invalid.sh", "echo not-json");
-        let (sess, _tc, _rx) = make_session_with_hooks(
-            None,
-            None,
-            None,
-            Some(vec![stop_invalid.to_string_lossy().to_string()]),
-            tmp.path(),
-        )
-        .await;
-
-        match sess.check_stop_hook("sub6").await {
-            StopHookDecision::Approve => {}
-            other => panic!("expected Approve, got {other:?}"),
-        }
-=======
     fn text_block(s: &str) -> ContentBlock {
         ContentBlock::TextContent(TextContent {
             annotations: None,
@@ -4777,6 +4663,7 @@
             codex_linux_sandbox_exe: None,
             user_shell: shell::Shell::Unknown,
             show_raw_agent_reasoning: config.show_raw_agent_reasoning,
+            hooks: config.hooks.clone(),
         };
         (session, turn_context)
     }
@@ -4881,6 +4768,5 @@
         rollout_items.push(RolloutItem::ResponseItem(assistant3.clone()));
 
         (rollout_items, live_history.contents())
->>>>>>> 23e9c428
     }
 }
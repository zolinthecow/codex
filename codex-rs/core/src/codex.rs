use std::borrow::Cow;
use std::collections::HashMap;
use std::collections::HashSet;
use std::path::Path;
use std::path::PathBuf;
use std::sync::Arc;
use std::sync::Mutex;
use std::sync::MutexGuard;
use std::sync::atomic::AtomicU64;
use std::time::Duration;

use crate::AuthManager;
use async_channel::Receiver;
use async_channel::Sender;
use codex_apply_patch::ApplyPatchAction;
use codex_apply_patch::MaybeApplyPatchVerified;
use codex_apply_patch::maybe_parse_apply_patch_verified;
use codex_protocol::protocol::ConversationHistoryResponseEvent;
use codex_protocol::protocol::TaskStartedEvent;
use codex_protocol::protocol::TurnAbortReason;
use codex_protocol::protocol::TurnAbortedEvent;
use futures::prelude::*;
use mcp_types::CallToolResult;
use serde::Serialize;
use serde_json;
use tokio::sync::oneshot;
use tokio::task::AbortHandle;
use tracing::debug;
use tracing::error;
use tracing::info;
use tracing::trace;
use tracing::warn;
use uuid::Uuid;

use crate::ModelProviderInfo;
use crate::apply_patch;
use crate::apply_patch::ApplyPatchExec;
use crate::apply_patch::CODEX_APPLY_PATCH_ARG1;
use crate::apply_patch::InternalApplyPatchInvocation;
use crate::apply_patch::convert_apply_patch_to_protocol;
use crate::client::ModelClient;
use crate::client_common::Prompt;
use crate::client_common::ResponseEvent;
use crate::config::Config;
use crate::config::HooksConfig;
use crate::config_types::ShellEnvironmentPolicy;
use crate::conversation_history::ConversationHistory;
use crate::conversation_manager::InitialHistory;
use crate::environment_context::EnvironmentContext;
use crate::error::CodexErr;
use crate::error::Result as CodexResult;
use crate::error::SandboxErr;
use crate::error::get_error_message_ui;
use crate::exec::ExecParams;
use crate::exec::ExecToolCallOutput;
use crate::exec::SandboxType;
use crate::exec::StdoutStream;
use crate::exec::StreamOutput;
use crate::exec::process_exec_tool_call;
use crate::exec_command::EXEC_COMMAND_TOOL_NAME;
use crate::exec_command::ExecCommandParams;
use crate::exec_command::ExecSessionManager;
use crate::exec_command::WRITE_STDIN_TOOL_NAME;
use crate::exec_command::WriteStdinParams;
use crate::exec_env::create_env;
use crate::mcp_connection_manager::McpConnectionManager;
use crate::mcp_tool_call::handle_mcp_tool_call;
use crate::model_family::find_family_for_model;
use crate::openai_model_info::get_model_info;
use crate::openai_tools::ApplyPatchToolArgs;
use crate::openai_tools::ToolsConfig;
use crate::openai_tools::ToolsConfigParams;
use crate::openai_tools::get_openai_tools;
use crate::parse_command::parse_command;
use crate::plan_tool::handle_update_plan;
use crate::project_doc::get_user_instructions;
use crate::protocol::AgentMessageDeltaEvent;
use crate::protocol::AgentMessageEvent;
use crate::protocol::AgentReasoningDeltaEvent;
use crate::protocol::AgentReasoningEvent;
use crate::protocol::AgentReasoningRawContentDeltaEvent;
use crate::protocol::AgentReasoningRawContentEvent;
use crate::protocol::AgentReasoningSectionBreakEvent;
use crate::protocol::ApplyPatchApprovalRequestEvent;
use crate::protocol::AskForApproval;
use crate::protocol::BackgroundEventEvent;
use crate::protocol::ErrorEvent;
use crate::protocol::Event;
use crate::protocol::EventMsg;
use crate::protocol::ExecApprovalRequestEvent;
use crate::protocol::ExecCommandBeginEvent;
use crate::protocol::ExecCommandEndEvent;
use crate::protocol::FileChange;
use crate::protocol::InputItem;
use crate::protocol::ListCustomPromptsResponseEvent;
use crate::protocol::Op;
use crate::protocol::PatchApplyBeginEvent;
use crate::protocol::PatchApplyEndEvent;
use crate::protocol::ReviewDecision;
use crate::protocol::SandboxPolicy;
use crate::protocol::SessionConfiguredEvent;
use crate::protocol::StreamErrorEvent;
use crate::protocol::Submission;
use crate::protocol::TaskCompleteEvent;
use crate::protocol::TurnDiffEvent;
use crate::protocol::WebSearchBeginEvent;
use crate::protocol::WebSearchEndEvent;
use crate::rollout::RolloutRecorder;
use crate::safety::SafetyCheck;
use crate::safety::assess_command_safety;
use crate::safety::assess_safety_for_untrusted_command;
use crate::shell;
use crate::turn_diff_tracker::TurnDiffTracker;
use crate::user_notification::UserNotification;
use crate::util::backoff;
use codex_protocol::config_types::ReasoningEffort as ReasoningEffortConfig;
use codex_protocol::config_types::ReasoningSummary as ReasoningSummaryConfig;
use codex_protocol::custom_prompts::CustomPrompt;
use codex_protocol::models::ContentItem;
use codex_protocol::models::FunctionCallOutputPayload;
use codex_protocol::models::LocalShellAction;
use codex_protocol::models::ReasoningItemContent;
use codex_protocol::models::ReasoningItemReasoningSummary;
use codex_protocol::models::ResponseInputItem;
use codex_protocol::models::ResponseItem;
use codex_protocol::models::ShellToolCallParams;
use codex_protocol::models::WebSearchAction;

// A convenience extension trait for acquiring mutex locks where poisoning is
// unrecoverable and should abort the program. This avoids scattered `.unwrap()`
// calls on `lock()` while still surfacing a clear panic message when a lock is
// poisoned.
trait MutexExt<T> {
    fn lock_unchecked(&self) -> MutexGuard<'_, T>;
}

impl<T> MutexExt<T> for Mutex<T> {
    fn lock_unchecked(&self) -> MutexGuard<'_, T> {
        #[expect(clippy::expect_used)]
        self.lock().expect("poisoned lock")
    }
}

/// The high-level interface to the Codex system.
/// It operates as a queue pair where you send submissions and receive events.
pub struct Codex {
    next_id: AtomicU64,
    tx_sub: Sender<Submission>,
    rx_event: Receiver<Event>,
}

/// Wrapper returned by [`Codex::spawn`] containing the spawned [`Codex`],
/// the submission id for the initial `ConfigureSession` request and the
/// unique session id.
pub struct CodexSpawnOk {
    pub codex: Codex,
    pub session_id: Uuid,
}

pub(crate) const INITIAL_SUBMIT_ID: &str = "";
pub(crate) const SUBMISSION_CHANNEL_CAPACITY: usize = 64;

// Model-formatting limits: clients get full streams; oonly content sent to the model is truncated.
pub(crate) const MODEL_FORMAT_MAX_BYTES: usize = 10 * 1024; // 10 KiB
pub(crate) const MODEL_FORMAT_MAX_LINES: usize = 256; // lines
pub(crate) const MODEL_FORMAT_HEAD_LINES: usize = MODEL_FORMAT_MAX_LINES / 2;
pub(crate) const MODEL_FORMAT_TAIL_LINES: usize = MODEL_FORMAT_MAX_LINES - MODEL_FORMAT_HEAD_LINES; // 128
pub(crate) const MODEL_FORMAT_HEAD_BYTES: usize = MODEL_FORMAT_MAX_BYTES / 2;

impl Codex {
    /// Spawn a new [`Codex`] and initialize the session.
    pub async fn spawn(
        config: Config,
        auth_manager: Arc<AuthManager>,
        conversation_history: InitialHistory,
    ) -> CodexResult<CodexSpawnOk> {
        let (tx_sub, rx_sub) = async_channel::bounded(SUBMISSION_CHANNEL_CAPACITY);
        let (tx_event, rx_event) = async_channel::unbounded();

        let user_instructions = get_user_instructions(&config).await;

        let config = Arc::new(config);

        let configure_session = ConfigureSession {
            provider: config.model_provider.clone(),
            model: config.model.clone(),
            model_reasoning_effort: config.model_reasoning_effort,
            model_reasoning_summary: config.model_reasoning_summary,
            user_instructions,
            base_instructions: config.base_instructions.clone(),
            approval_policy: config.approval_policy,
            sandbox_policy: config.sandbox_policy.clone(),
            disable_response_storage: config.disable_response_storage,
            notify: config.notify.clone(),
            cwd: config.cwd.clone(),
<<<<<<< HEAD
            resume_path,
            hooks: config.hooks.clone(),
=======
>>>>>>> a56eb481
        };

        // Generate a unique ID for the lifetime of this Codex session.
        let (session, turn_context) = Session::new(
            configure_session,
            config.clone(),
            auth_manager.clone(),
            tx_event.clone(),
        )
        .await
        .map_err(|e| {
            error!("Failed to create session: {e:#}");
            CodexErr::InternalAgentDied
        })?;
        session
            .record_initial_history(&turn_context, conversation_history)
            .await;
        let session_id = session.session_id;

        // This task will run until Op::Shutdown is received.
        tokio::spawn(submission_loop(
            session.clone(),
            turn_context,
            config,
            rx_sub,
        ));
        let codex = Codex {
            next_id: AtomicU64::new(0),
            tx_sub,
            rx_event,
        };

        Ok(CodexSpawnOk { codex, session_id })
    }

    /// Submit the `op` wrapped in a `Submission` with a unique ID.
    pub async fn submit(&self, op: Op) -> CodexResult<String> {
        let id = self
            .next_id
            .fetch_add(1, std::sync::atomic::Ordering::SeqCst)
            .to_string();
        let sub = Submission { id: id.clone(), op };
        self.submit_with_id(sub).await?;
        Ok(id)
    }

    /// Use sparingly: prefer `submit()` so Codex is responsible for generating
    /// unique IDs for each submission.
    pub async fn submit_with_id(&self, sub: Submission) -> CodexResult<()> {
        self.tx_sub
            .send(sub)
            .await
            .map_err(|_| CodexErr::InternalAgentDied)?;
        Ok(())
    }

    pub async fn next_event(&self) -> CodexResult<Event> {
        let event = self
            .rx_event
            .recv()
            .await
            .map_err(|_| CodexErr::InternalAgentDied)?;
        Ok(event)
    }
}

/// Mutable state of the agent
#[derive(Default)]
struct State {
    approved_commands: HashSet<Vec<String>>,
    current_task: Option<AgentTask>,
    pending_approvals: HashMap<String, oneshot::Sender<ReviewDecision>>,
    pending_input: Vec<ResponseInputItem>,
    history: ConversationHistory,
}

/// Context for an initialized model agent
///
/// A session has at most 1 running task at a time, and can be interrupted by user input.
pub(crate) struct Session {
    session_id: Uuid,
    tx_event: Sender<Event>,

    /// Manager for external MCP servers/tools.
    mcp_connection_manager: McpConnectionManager,
    session_manager: ExecSessionManager,

    /// External notifier command (will be passed as args to exec()). When
    /// `None` this feature is disabled.
    notify: Option<Vec<String>>,

    /// Optional rollout recorder for persisting the conversation transcript so
    /// sessions can be replayed or inspected later.
    rollout: Mutex<Option<RolloutRecorder>>,
    state: Mutex<State>,
    codex_linux_sandbox_exe: Option<PathBuf>,
    user_shell: shell::Shell,
    show_raw_agent_reasoning: bool,
    /// Hooks configuration for synchronous hook execution.
    hooks: HooksConfig,
}

/// The context needed for a single turn of the conversation.
#[derive(Debug)]
pub(crate) struct TurnContext {
    pub(crate) client: ModelClient,
    /// The session's current working directory. All relative paths provided by
    /// the model as well as sandbox policies are resolved against this path
    /// instead of `std::env::current_dir()`.
    pub(crate) cwd: PathBuf,
    pub(crate) base_instructions: Option<String>,
    pub(crate) user_instructions: Option<String>,
    pub(crate) approval_policy: AskForApproval,
    pub(crate) sandbox_policy: SandboxPolicy,
    pub(crate) shell_environment_policy: ShellEnvironmentPolicy,
    pub(crate) disable_response_storage: bool,
    pub(crate) tools_config: ToolsConfig,
}

impl TurnContext {
    fn resolve_path(&self, path: Option<String>) -> PathBuf {
        path.as_ref()
            .map(PathBuf::from)
            .map_or_else(|| self.cwd.clone(), |p| self.cwd.join(p))
    }
}

/// Configure the model session.
struct ConfigureSession {
    /// Provider identifier ("openai", "openrouter", ...).
    provider: ModelProviderInfo,

    /// If not specified, server will use its default model.
    model: String,

    model_reasoning_effort: ReasoningEffortConfig,
    model_reasoning_summary: ReasoningSummaryConfig,

    /// Model instructions that are appended to the base instructions.
    user_instructions: Option<String>,

    /// Base instructions override.
    base_instructions: Option<String>,

    /// When to escalate for approval for execution
    approval_policy: AskForApproval,
    /// How to sandbox commands executed in the system
    sandbox_policy: SandboxPolicy,
    /// Disable server-side response storage (send full context each request)
    disable_response_storage: bool,

    /// Optional external notifier command tokens. Present only when the
    /// client wants the agent to spawn a program after each completed
    /// turn.
    notify: Option<Vec<String>>,

    /// Working directory that should be treated as the *root* of the
    /// session. All relative paths supplied by the model as well as the
    /// execution sandbox are resolved against this directory **instead**
    /// of the process-wide current working directory. CLI front-ends are
    /// expected to expand this to an absolute path before sending the
    /// `ConfigureSession` operation so that the business-logic layer can
    /// operate deterministically.
    cwd: PathBuf,
<<<<<<< HEAD

    resume_path: Option<PathBuf>,
    /// Hooks configuration resolved from config.
    hooks: HooksConfig,
=======
>>>>>>> a56eb481
}

impl Session {
    async fn new(
        configure_session: ConfigureSession,
        config: Arc<Config>,
        auth_manager: Arc<AuthManager>,
        tx_event: Sender<Event>,
    ) -> anyhow::Result<(Arc<Self>, TurnContext)> {
        let session_id = Uuid::new_v4();
        let ConfigureSession {
            provider,
            model,
            model_reasoning_effort,
            model_reasoning_summary,
            user_instructions,
            base_instructions,
            approval_policy,
            sandbox_policy,
            disable_response_storage,
            notify,
            cwd,
<<<<<<< HEAD
            resume_path,
            hooks,
=======
>>>>>>> a56eb481
        } = configure_session;
        debug!("Configuring session: model={model}; provider={provider:?}");
        if !cwd.is_absolute() {
            return Err(anyhow::anyhow!("cwd is not absolute: {cwd:?}"));
        }

        // Error messages to dispatch after SessionConfigured is sent.
        let mut post_session_configured_error_events = Vec::<Event>::new();

        // Kick off independent async setup tasks in parallel to reduce startup latency.
        //
        // - initialize RolloutRecorder with new or resumed session info
        // - spin up MCP connection manager
        // - perform default shell discovery
        // - load history metadata
        let rollout_fut = RolloutRecorder::new(&config, session_id, user_instructions.clone());

        let mcp_fut = McpConnectionManager::new(config.mcp_servers.clone());
        let default_shell_fut = shell::default_user_shell();
        let history_meta_fut = crate::message_history::history_metadata(&config);

        // Join all independent futures.
        let (rollout_recorder, mcp_res, default_shell, (history_log_id, history_entry_count)) =
            tokio::join!(rollout_fut, mcp_fut, default_shell_fut, history_meta_fut);

        let rollout_recorder = rollout_recorder.map_err(|e| {
            error!("failed to initialize rollout recorder: {e:#}");
            anyhow::anyhow!("failed to initialize rollout recorder: {e:#}")
        })?;
        // Create the mutable state for the Session.
        let state = State {
            history: ConversationHistory::new(),
            ..Default::default()
        };

        // Handle MCP manager result and record any startup failures.
        let (mcp_connection_manager, failed_clients) = match mcp_res {
            Ok((mgr, failures)) => (mgr, failures),
            Err(e) => {
                let message = format!("Failed to create MCP connection manager: {e:#}");
                error!("{message}");
                post_session_configured_error_events.push(Event {
                    id: INITIAL_SUBMIT_ID.to_owned(),
                    msg: EventMsg::Error(ErrorEvent { message }),
                });
                (McpConnectionManager::default(), Default::default())
            }
        };

        // Surface individual client start-up failures to the user.
        if !failed_clients.is_empty() {
            for (server_name, err) in failed_clients {
                let message = format!("MCP client for `{server_name}` failed to start: {err:#}");
                error!("{message}");
                post_session_configured_error_events.push(Event {
                    id: INITIAL_SUBMIT_ID.to_owned(),
                    msg: EventMsg::Error(ErrorEvent { message }),
                });
            }
        }

        // Now that `session_id` is final (may have been updated by resume),
        // construct the model client.
        let client = ModelClient::new(
            config.clone(),
            Some(auth_manager.clone()),
            provider.clone(),
            model_reasoning_effort,
            model_reasoning_summary,
            session_id,
        );
        let turn_context = TurnContext {
            client,
            tools_config: ToolsConfig::new(&ToolsConfigParams {
                model_family: &config.model_family,
                approval_policy,
                sandbox_policy: sandbox_policy.clone(),
                include_plan_tool: config.include_plan_tool,
                include_apply_patch_tool: config.include_apply_patch_tool,
                include_web_search_request: config.tools_web_search_request,
                use_streamable_shell_tool: config.use_experimental_streamable_shell_tool,
                include_view_image_tool: config.include_view_image_tool,
            }),
            user_instructions,
            base_instructions,
            approval_policy,
            sandbox_policy,
            shell_environment_policy: config.shell_environment_policy.clone(),
            cwd,
            disable_response_storage,
        };
        let sess = Arc::new(Session {
            session_id,
            tx_event: tx_event.clone(),
            mcp_connection_manager,
            session_manager: ExecSessionManager::default(),
            notify,
            state: Mutex::new(state),
            rollout: Mutex::new(Some(rollout_recorder)),
            codex_linux_sandbox_exe: config.codex_linux_sandbox_exe.clone(),
            user_shell: default_shell,
            show_raw_agent_reasoning: config.show_raw_agent_reasoning,
            hooks,
        });

        // Dispatch the SessionConfiguredEvent first and then report any errors.
        let events = std::iter::once(Event {
            id: INITIAL_SUBMIT_ID.to_owned(),
            msg: EventMsg::SessionConfigured(SessionConfiguredEvent {
                session_id,
                model,
                history_log_id,
                history_entry_count,
            }),
        })
        .chain(post_session_configured_error_events.into_iter());
        for event in events {
            if let Err(e) = tx_event.send(event).await {
                error!("failed to send event: {e:?}");
            }
        }

        Ok((sess, turn_context))
    }

    pub fn set_task(&self, task: AgentTask) {
        let mut state = self.state.lock_unchecked();
        if let Some(current_task) = state.current_task.take() {
            current_task.abort(TurnAbortReason::Replaced);
        }
        state.current_task = Some(task);
    }

    pub fn remove_task(&self, sub_id: &str) {
        let mut state = self.state.lock_unchecked();
        if let Some(task) = &state.current_task
            && task.sub_id == sub_id
        {
            state.current_task.take();
        }
    }

    async fn record_initial_history(
        &self,
        turn_context: &TurnContext,
        conversation_history: InitialHistory,
    ) {
        match conversation_history {
            InitialHistory::New => {
                self.record_initial_history_new(turn_context).await;
            }
            InitialHistory::Resumed(items) => {
                self.record_initial_history_resumed(items).await;
            }
        }
    }

    async fn record_initial_history_new(&self, turn_context: &TurnContext) {
        // record the initial user instructions and environment context,
        // regardless of whether we restored items.
        // TODO: Those items shouldn't be "user messages" IMO. Maybe developer messages.
        let mut conversation_items = Vec::<ResponseItem>::with_capacity(2);
        if let Some(user_instructions) = turn_context.user_instructions.as_deref() {
            conversation_items.push(Prompt::format_user_instructions_message(user_instructions));
        }
        conversation_items.push(ResponseItem::from(EnvironmentContext::new(
            Some(turn_context.cwd.clone()),
            Some(turn_context.approval_policy),
            Some(turn_context.sandbox_policy.clone()),
            Some(self.user_shell.clone()),
        )));
        self.record_conversation_items(&conversation_items).await;
    }

    async fn record_initial_history_resumed(&self, items: Vec<ResponseItem>) {
        self.record_conversation_items(&items).await;
    }

    /// Sends the given event to the client and swallows the send event, if
    /// any, logging it as an error.
    pub(crate) async fn send_event(&self, event: Event) {
        if let Err(e) = self.tx_event.send(event).await {
            error!("failed to send tool call event: {e}");
        }
    }

    pub async fn request_command_approval(
        &self,
        sub_id: String,
        call_id: String,
        command: Vec<String>,
        cwd: PathBuf,
        reason: Option<String>,
    ) -> oneshot::Receiver<ReviewDecision> {
        let (tx_approve, rx_approve) = oneshot::channel();
        let event = Event {
            id: sub_id.clone(),
            msg: EventMsg::ExecApprovalRequest(ExecApprovalRequestEvent {
                call_id,
                command,
                cwd,
                reason,
            }),
        };
        let _ = self.tx_event.send(event).await;
        {
            let mut state = self.state.lock_unchecked();
            state.pending_approvals.insert(sub_id, tx_approve);
        }
        rx_approve
    }

    pub async fn request_patch_approval(
        &self,
        sub_id: String,
        call_id: String,
        action: &ApplyPatchAction,
        reason: Option<String>,
        grant_root: Option<PathBuf>,
    ) -> oneshot::Receiver<ReviewDecision> {
        let (tx_approve, rx_approve) = oneshot::channel();
        let event = Event {
            id: sub_id.clone(),
            msg: EventMsg::ApplyPatchApprovalRequest(ApplyPatchApprovalRequestEvent {
                call_id,
                changes: convert_apply_patch_to_protocol(action),
                reason,
                grant_root,
            }),
        };
        let _ = self.tx_event.send(event).await;
        {
            let mut state = self.state.lock_unchecked();
            state.pending_approvals.insert(sub_id, tx_approve);
        }
        rx_approve
    }

    pub fn notify_approval(&self, sub_id: &str, decision: ReviewDecision) {
        let entry = {
            let mut state = self.state.lock_unchecked();
            state.pending_approvals.remove(sub_id)
        };
        match entry {
            Some(tx_approve) => {
                tx_approve.send(decision).ok();
            }
            None => {
                warn!("No pending approval found for sub_id: {sub_id}");
            }
        }
    }

    pub fn add_approved_command(&self, cmd: Vec<String>) {
        let mut state = self.state.lock_unchecked();
        state.approved_commands.insert(cmd);
    }

    /// Records items to both the rollout and the chat completions/ZDR
    /// transcript, if enabled.
    async fn record_conversation_items(&self, items: &[ResponseItem]) {
        debug!("Recording items for conversation: {items:?}");
        self.record_state_snapshot(items).await;

        self.state.lock_unchecked().history.record_items(items);
    }

    async fn record_state_snapshot(&self, items: &[ResponseItem]) {
        let snapshot = { crate::rollout::SessionStateSnapshot {} };

        let recorder = {
            let guard = self.rollout.lock_unchecked();
            guard.as_ref().cloned()
        };

        if let Some(rec) = recorder {
            if let Err(e) = rec.record_state(snapshot).await {
                error!("failed to record rollout state: {e:#}");
            }
            if let Err(e) = rec.record_items(items).await {
                error!("failed to record rollout items: {e:#}");
            }
        }
    }

    async fn on_exec_command_begin(
        &self,
        turn_diff_tracker: &mut TurnDiffTracker,
        exec_command_context: ExecCommandContext,
    ) {
        let ExecCommandContext {
            sub_id,
            call_id,
            command_for_display,
            cwd,
            apply_patch,
        } = exec_command_context;
        let msg = match apply_patch {
            Some(ApplyPatchCommandContext {
                user_explicitly_approved_this_action,
                changes,
            }) => {
                turn_diff_tracker.on_patch_begin(&changes);

                EventMsg::PatchApplyBegin(PatchApplyBeginEvent {
                    call_id,
                    auto_approved: !user_explicitly_approved_this_action,
                    changes,
                })
            }
            None => EventMsg::ExecCommandBegin(ExecCommandBeginEvent {
                call_id,
                command: command_for_display.clone(),
                cwd,
                parsed_cmd: parse_command(&command_for_display)
                    .into_iter()
                    .map(Into::into)
                    .collect(),
            }),
        };
        let event = Event {
            id: sub_id.to_string(),
            msg,
        };
        let _ = self.tx_event.send(event).await;
    }

    async fn on_exec_command_end(
        &self,
        turn_diff_tracker: &mut TurnDiffTracker,
        sub_id: &str,
        call_id: &str,
        output: &ExecToolCallOutput,
        is_apply_patch: bool,
    ) {
        let ExecToolCallOutput {
            stdout,
            stderr,
            aggregated_output,
            duration,
            exit_code,
        } = output;
        // Send full stdout/stderr to clients; do not truncate.
        let stdout = stdout.text.clone();
        let stderr = stderr.text.clone();
        let formatted_output = format_exec_output_str(output);
        let aggregated_output: String = aggregated_output.text.clone();

        let msg = if is_apply_patch {
            EventMsg::PatchApplyEnd(PatchApplyEndEvent {
                call_id: call_id.to_string(),
                stdout,
                stderr,
                success: *exit_code == 0,
            })
        } else {
            EventMsg::ExecCommandEnd(ExecCommandEndEvent {
                call_id: call_id.to_string(),
                stdout,
                stderr,
                aggregated_output,
                exit_code: *exit_code,
                duration: *duration,
                formatted_output,
            })
        };

        let event = Event {
            id: sub_id.to_string(),
            msg,
        };
        let _ = self.tx_event.send(event).await;

        // If this is an apply_patch, after we emit the end patch, emit a second event
        // with the full turn diff if there is one.
        if is_apply_patch {
            let unified_diff = turn_diff_tracker.get_unified_diff();
            if let Ok(Some(unified_diff)) = unified_diff {
                let msg = EventMsg::TurnDiff(TurnDiffEvent { unified_diff });
                let event = Event {
                    id: sub_id.into(),
                    msg,
                };
                let _ = self.tx_event.send(event).await;
            }
        }
    }
    /// Runs the exec tool call and emits events for the begin and end of the
    /// command even on error.
    ///
    /// Returns the output of the exec tool call.
    async fn run_exec_with_events<'a>(
        &self,
        turn_diff_tracker: &mut TurnDiffTracker,
        begin_ctx: ExecCommandContext,
        exec_args: ExecInvokeArgs<'a>,
    ) -> crate::error::Result<ExecToolCallOutput> {
        let is_apply_patch = begin_ctx.apply_patch.is_some();
        let sub_id = begin_ctx.sub_id.clone();
        let call_id = begin_ctx.call_id.clone();

        self.on_exec_command_begin(turn_diff_tracker, begin_ctx.clone())
            .await;

        let result = process_exec_tool_call(
            exec_args.params,
            exec_args.sandbox_type,
            exec_args.sandbox_policy,
            exec_args.codex_linux_sandbox_exe,
            exec_args.stdout_stream,
        )
        .await;

        let output_stderr;
        let borrowed: &ExecToolCallOutput = match &result {
            Ok(output) => output,
            Err(e) => {
                output_stderr = ExecToolCallOutput {
                    exit_code: -1,
                    stdout: StreamOutput::new(String::new()),
                    stderr: StreamOutput::new(get_error_message_ui(e)),
                    aggregated_output: StreamOutput::new(get_error_message_ui(e)),
                    duration: Duration::default(),
                };
                &output_stderr
            }
        };
        self.on_exec_command_end(
            turn_diff_tracker,
            &sub_id,
            &call_id,
            borrowed,
            is_apply_patch,
        )
        .await;

        result
    }

    /// Helper that emits a BackgroundEvent with the given message. This keeps
    /// the call‑sites terse so adding more diagnostics does not clutter the
    /// core agent logic.
    async fn notify_background_event(&self, sub_id: &str, message: impl Into<String>) {
        let event = Event {
            id: sub_id.to_string(),
            msg: EventMsg::BackgroundEvent(BackgroundEventEvent {
                message: message.into(),
            }),
        };
        let _ = self.tx_event.send(event).await;
    }

    async fn notify_stream_error(&self, sub_id: &str, message: impl Into<String>) {
        let event = Event {
            id: sub_id.to_string(),
            msg: EventMsg::StreamError(StreamErrorEvent {
                message: message.into(),
            }),
        };
        let _ = self.tx_event.send(event).await;
    }

    /// Build the full turn input by concatenating the current conversation
    /// history with additional items for this turn.
    pub fn turn_input_with_history(&self, extra: Vec<ResponseItem>) -> Vec<ResponseItem> {
        [self.state.lock_unchecked().history.contents(), extra].concat()
    }

    /// Returns the input if there was no task running to inject into
    pub fn inject_input(&self, input: Vec<InputItem>) -> Result<(), Vec<InputItem>> {
        let mut state = self.state.lock_unchecked();
        if state.current_task.is_some() {
            state.pending_input.push(input.into());
            Ok(())
        } else {
            Err(input)
        }
    }

    pub fn get_pending_input(&self) -> Vec<ResponseInputItem> {
        let mut state = self.state.lock_unchecked();
        if state.pending_input.is_empty() {
            Vec::with_capacity(0)
        } else {
            let mut ret = Vec::new();
            std::mem::swap(&mut ret, &mut state.pending_input);
            ret
        }
    }

    pub async fn call_tool(
        &self,
        server: &str,
        tool: &str,
        arguments: Option<serde_json::Value>,
        timeout: Option<Duration>,
    ) -> anyhow::Result<CallToolResult> {
        self.mcp_connection_manager
            .call_tool(server, tool, arguments, timeout)
            .await
    }

    fn interrupt_task(&self) {
        info!("interrupt received: abort current task, if any");
        let mut state = self.state.lock_unchecked();
        state.pending_approvals.clear();
        state.pending_input.clear();
        if let Some(task) = state.current_task.take() {
            task.abort(TurnAbortReason::Interrupted);
        }
    }

    /// Spawn the configured notifier (if any) with the given JSON payload as
    /// the last argument. Failures are logged but otherwise ignored so that
    /// notification issues do not interfere with the main workflow.
    fn maybe_notify(&self, notification: UserNotification) {
        let Some(notify_command) = &self.notify else {
            return;
        };

        if notify_command.is_empty() {
            return;
        }

        let Ok(json) = serde_json::to_string(&notification) else {
            error!("failed to serialise notification payload");
            return;
        };

        let mut command = std::process::Command::new(&notify_command[0]);
        if notify_command.len() > 1 {
            command.args(&notify_command[1..]);
        }
        command.arg(json);

        // Fire-and-forget – we do not wait for completion.
        if let Err(e) = command.spawn() {
            warn!("failed to spawn notifier '{}': {e}", notify_command[0]);
        }
    }

    /// Helper: send an error event associated with a submission id.
    async fn send_error_event(&self, sub_id: &str, message: String) {
        let _ = self
            .tx_event
            .send(Event {
                id: sub_id.to_string(),
                msg: EventMsg::Error(ErrorEvent { message }),
            })
            .await;
    }

    async fn run_hook_argv(&self, argv: &[String], json_arg: &str) -> Result<(), String> {
        if argv.is_empty() {
            return Ok(());
        }
        let mut cmd = tokio::process::Command::new(&argv[0]);
        if argv.len() > 1 {
            cmd.args(&argv[1..]);
        }
        cmd.arg(json_arg);
        cmd.stdout(std::process::Stdio::piped())
            .stderr(std::process::Stdio::piped());

        let timeout_dur = std::time::Duration::from_millis(self.hooks.timeout_ms);
        match tokio::time::timeout(timeout_dur, cmd.output()).await {
            Err(_) => Err(format!("hook timed out after {} ms", self.hooks.timeout_ms)),
            Ok(Err(e)) => Err(format!("failed to spawn hook: {e}")),
            Ok(Ok(output)) => {
                if output.status.success() {
                    Ok(())
                } else {
                    let code = output.status.code().unwrap_or(-1);
                    let stderr = String::from_utf8_lossy(&output.stderr);
                    let snippet: String = stderr.chars().take(512).collect();
                    Err(format!("hook exited with code {code}: {snippet}"))
                }
            }
        }
    }

    async fn maybe_run_hook_json(
        &self,
        argv: &Option<Vec<String>>,
        payload: serde_json::Value,
    ) -> Result<(), String> {
        match argv {
            None => Ok(()),
            Some(cmd) => {
                let json = serde_json::to_string(&payload)
                    .map_err(|e| format!("failed to serialize hook payload: {e}"))?;
                self.run_hook_argv(cmd, &json).await
            }
        }
    }

    pub async fn run_user_prompt_submit_hook(&self, sub_id: &str, items: &[InputItem]) {
        let mut texts = Vec::new();
        let mut images = Vec::new();
        for it in items {
            match it {
                InputItem::Text { text } => texts.push(text.clone()),
                InputItem::LocalImage { path } => images.push(path.to_string_lossy().to_string()),
                InputItem::Image { image_url } => images.push(image_url.clone()),
                _ => (),
            }
        }
        let payload = serde_json::json!({
            "type": "user-prompt-submit",
            "sub_id": sub_id,
            "texts": texts,
            "images": images,
        });
        if let Err(e) = self
            .maybe_run_hook_json(&self.hooks.user_prompt_submit, payload)
            .await
        {
            self.send_error_event(sub_id, format!("user_prompt_submit hook failed: {e}"))
                .await;
        }
    }

    pub async fn run_pre_tool_hook(
        &self,
        sub_id: &str,
        call_id: &str,
        tool: &str,
        cwd: &Path,
        arguments: serde_json::Value,
    ) -> Result<(), String> {
        let payload = serde_json::json!({
            "type": "pre-tool-use",
            "sub_id": sub_id,
            "call_id": call_id,
            "tool": tool,
            "cwd": cwd.to_string_lossy(),
            "arguments": arguments,
        });
        self.maybe_run_hook_json(&self.hooks.pre_tool_use, payload)
            .await
    }

    pub async fn run_post_tool_hook(
        &self,
        sub_id: &str,
        call_id: &str,
        tool: &str,
        cwd: &Path,
        success: Option<bool>,
        output: Option<&str>,
    ) {
        let limited = output.map(|s| s.chars().take(4096).collect::<String>());
        let payload = serde_json::json!({
            "type": "post-tool-use",
            "sub_id": sub_id,
            "call_id": call_id,
            "tool": tool,
            "cwd": cwd.to_string_lossy(),
            "success": success,
            "output": limited,
        });
        if let Err(e) = self
            .maybe_run_hook_json(&self.hooks.post_tool_use, payload)
            .await
        {
            self.send_error_event(sub_id, format!("post_tool_use hook failed: {e}"))
                .await;
        }
    }

    pub async fn run_stop_hook(&self, sub_id: &str) {
        let payload = serde_json::json!({
            "type": "stop",
            "sub_id": sub_id,
        });
        if let Err(e) = self.maybe_run_hook_json(&self.hooks.stop, payload).await {
            self.send_error_event(sub_id, format!("stop hook failed: {e}"))
                .await;
        }
    }
}

impl Drop for Session {
    fn drop(&mut self) {
        self.interrupt_task();
    }
}

#[derive(Clone, Debug)]
pub(crate) struct ExecCommandContext {
    pub(crate) sub_id: String,
    pub(crate) call_id: String,
    pub(crate) command_for_display: Vec<String>,
    pub(crate) cwd: PathBuf,
    pub(crate) apply_patch: Option<ApplyPatchCommandContext>,
}

#[derive(Clone, Debug)]
pub(crate) struct ApplyPatchCommandContext {
    pub(crate) user_explicitly_approved_this_action: bool,
    pub(crate) changes: HashMap<PathBuf, FileChange>,
}

/// A series of Turns in response to user input.
pub(crate) struct AgentTask {
    sess: Arc<Session>,
    sub_id: String,
    handle: AbortHandle,
}

impl AgentTask {
    fn spawn(
        sess: Arc<Session>,
        turn_context: Arc<TurnContext>,
        sub_id: String,
        input: Vec<InputItem>,
    ) -> Self {
        let handle = {
            let sess = sess.clone();
            let sub_id = sub_id.clone();
            let tc = Arc::clone(&turn_context);
            tokio::spawn(async move { run_task(sess, tc.as_ref(), sub_id, input).await })
                .abort_handle()
        };
        Self {
            sess,
            sub_id,
            handle,
        }
    }

    fn compact(
        sess: Arc<Session>,
        turn_context: Arc<TurnContext>,
        sub_id: String,
        input: Vec<InputItem>,
        compact_instructions: String,
    ) -> Self {
        let handle = {
            let sess = sess.clone();
            let sub_id = sub_id.clone();
            let tc = Arc::clone(&turn_context);
            tokio::spawn(async move {
                run_compact_task(sess, tc.as_ref(), sub_id, input, compact_instructions).await
            })
            .abort_handle()
        };
        Self {
            sess,
            sub_id,
            handle,
        }
    }

    fn abort(self, reason: TurnAbortReason) {
        // TOCTOU?
        if !self.handle.is_finished() {
            self.handle.abort();
            let event = Event {
                id: self.sub_id,
                msg: EventMsg::TurnAborted(TurnAbortedEvent { reason }),
            };
            let tx_event = self.sess.tx_event.clone();
            tokio::spawn(async move {
                tx_event.send(event).await.ok();
            });
        }
    }
}

async fn submission_loop(
    sess: Arc<Session>,
    turn_context: TurnContext,
    config: Arc<Config>,
    rx_sub: Receiver<Submission>,
) {
    // Wrap once to avoid cloning TurnContext for each task.
    let mut turn_context = Arc::new(turn_context);
    // To break out of this loop, send Op::Shutdown.
    while let Ok(sub) = rx_sub.recv().await {
        debug!(?sub, "Submission");
        match sub.op {
            Op::Interrupt => {
                sess.interrupt_task();
            }
            Op::OverrideTurnContext {
                cwd,
                approval_policy,
                sandbox_policy,
                model,
                effort,
                summary,
            } => {
                // Recalculate the persistent turn context with provided overrides.
                let prev = Arc::clone(&turn_context);
                let provider = prev.client.get_provider();

                // Effective model + family
                let (effective_model, effective_family) = if let Some(m) = model {
                    let fam =
                        find_family_for_model(&m).unwrap_or_else(|| config.model_family.clone());
                    (m, fam)
                } else {
                    (prev.client.get_model(), prev.client.get_model_family())
                };

                // Effective reasoning settings
                let effective_effort = effort.unwrap_or(prev.client.get_reasoning_effort());
                let effective_summary = summary.unwrap_or(prev.client.get_reasoning_summary());

                let auth_manager = prev.client.get_auth_manager();

                // Build updated config for the client
                let mut updated_config = (*config).clone();
                updated_config.model = effective_model.clone();
                updated_config.model_family = effective_family.clone();
                if let Some(model_info) = get_model_info(&effective_family) {
                    updated_config.model_context_window = Some(model_info.context_window);
                }

                let client = ModelClient::new(
                    Arc::new(updated_config),
                    auth_manager,
                    provider,
                    effective_effort,
                    effective_summary,
                    sess.session_id,
                );

                let new_approval_policy = approval_policy.unwrap_or(prev.approval_policy);
                let new_sandbox_policy = sandbox_policy
                    .clone()
                    .unwrap_or(prev.sandbox_policy.clone());
                let new_cwd = cwd.clone().unwrap_or_else(|| prev.cwd.clone());

                let tools_config = ToolsConfig::new(&ToolsConfigParams {
                    model_family: &effective_family,
                    approval_policy: new_approval_policy,
                    sandbox_policy: new_sandbox_policy.clone(),
                    include_plan_tool: config.include_plan_tool,
                    include_apply_patch_tool: config.include_apply_patch_tool,
                    include_web_search_request: config.tools_web_search_request,
                    use_streamable_shell_tool: config.use_experimental_streamable_shell_tool,
                    include_view_image_tool: config.include_view_image_tool,
                });

                let new_turn_context = TurnContext {
                    client,
                    tools_config,
                    user_instructions: prev.user_instructions.clone(),
                    base_instructions: prev.base_instructions.clone(),
                    approval_policy: new_approval_policy,
                    sandbox_policy: new_sandbox_policy.clone(),
                    shell_environment_policy: prev.shell_environment_policy.clone(),
                    cwd: new_cwd.clone(),
                    disable_response_storage: prev.disable_response_storage,
                };

                // Install the new persistent context for subsequent tasks/turns.
                turn_context = Arc::new(new_turn_context);
                if cwd.is_some() || approval_policy.is_some() || sandbox_policy.is_some() {
                    sess.record_conversation_items(&[ResponseItem::from(EnvironmentContext::new(
                        cwd,
                        approval_policy,
                        sandbox_policy,
                        // Shell is not configurable from turn to turn
                        None,
                    ))])
                    .await;
                }
            }
            Op::UserInput { items } => {
                // Synchronous hook for user prompt submission; errors are logged.
                sess.run_user_prompt_submit_hook(&sub.id, &items).await;
                // attempt to inject input into current task
                if let Err(items) = sess.inject_input(items) {
                    // no current task, spawn a new one
                    let task =
                        AgentTask::spawn(sess.clone(), Arc::clone(&turn_context), sub.id, items);
                    sess.set_task(task);
                }
            }
            Op::UserTurn {
                items,
                cwd,
                approval_policy,
                sandbox_policy,
                model,
                effort,
                summary,
            } => {
                // Synchronous hook for user prompt submission; errors are logged.
                sess.run_user_prompt_submit_hook(&sub.id, &items).await;
                // attempt to inject input into current task
                if let Err(items) = sess.inject_input(items) {
                    // Derive a fresh TurnContext for this turn using the provided overrides.
                    let provider = turn_context.client.get_provider();
                    let auth_manager = turn_context.client.get_auth_manager();

                    // Derive a model family for the requested model; fall back to the session's.
                    let model_family = find_family_for_model(&model)
                        .unwrap_or_else(|| config.model_family.clone());

                    // Create a per‑turn Config clone with the requested model/family.
                    let mut per_turn_config = (*config).clone();
                    per_turn_config.model = model.clone();
                    per_turn_config.model_family = model_family.clone();
                    if let Some(model_info) = get_model_info(&model_family) {
                        per_turn_config.model_context_window = Some(model_info.context_window);
                    }

                    // Build a new client with per‑turn reasoning settings.
                    // Reuse the same provider and session id; auth defaults to env/API key.
                    let client = ModelClient::new(
                        Arc::new(per_turn_config),
                        auth_manager,
                        provider,
                        effort,
                        summary,
                        sess.session_id,
                    );

                    let fresh_turn_context = TurnContext {
                        client,
                        tools_config: ToolsConfig::new(&ToolsConfigParams {
                            model_family: &model_family,
                            approval_policy,
                            sandbox_policy: sandbox_policy.clone(),
                            include_plan_tool: config.include_plan_tool,
                            include_apply_patch_tool: config.include_apply_patch_tool,
                            include_web_search_request: config.tools_web_search_request,
                            use_streamable_shell_tool: config
                                .use_experimental_streamable_shell_tool,
                            include_view_image_tool: config.include_view_image_tool,
                        }),
                        user_instructions: turn_context.user_instructions.clone(),
                        base_instructions: turn_context.base_instructions.clone(),
                        approval_policy,
                        sandbox_policy,
                        shell_environment_policy: turn_context.shell_environment_policy.clone(),
                        cwd,
                        disable_response_storage: turn_context.disable_response_storage,
                    };
                    // TODO: record the new environment context in the conversation history
                    // no current task, spawn a new one with the per‑turn context
                    let task =
                        AgentTask::spawn(sess.clone(), Arc::new(fresh_turn_context), sub.id, items);
                    sess.set_task(task);
                }
            }
            Op::ExecApproval { id, decision } => match decision {
                ReviewDecision::Abort => {
                    sess.interrupt_task();
                }
                other => sess.notify_approval(&id, other),
            },
            Op::PatchApproval { id, decision } => match decision {
                ReviewDecision::Abort => {
                    sess.interrupt_task();
                }
                other => sess.notify_approval(&id, other),
            },
            Op::AddToHistory { text } => {
                let id = sess.session_id;
                let config = config.clone();
                tokio::spawn(async move {
                    if let Err(e) = crate::message_history::append_entry(&text, &id, &config).await
                    {
                        warn!("failed to append to message history: {e}");
                    }
                });
            }

            Op::GetHistoryEntryRequest { offset, log_id } => {
                let config = config.clone();
                let tx_event = sess.tx_event.clone();
                let sub_id = sub.id.clone();

                tokio::spawn(async move {
                    // Run lookup in blocking thread because it does file IO + locking.
                    let entry_opt = tokio::task::spawn_blocking(move || {
                        crate::message_history::lookup(log_id, offset, &config)
                    })
                    .await
                    .unwrap_or(None);

                    let event = Event {
                        id: sub_id,
                        msg: EventMsg::GetHistoryEntryResponse(
                            crate::protocol::GetHistoryEntryResponseEvent {
                                offset,
                                log_id,
                                entry: entry_opt.map(|e| {
                                    codex_protocol::message_history::HistoryEntry {
                                        session_id: e.session_id,
                                        ts: e.ts,
                                        text: e.text,
                                    }
                                }),
                            },
                        ),
                    };

                    if let Err(e) = tx_event.send(event).await {
                        warn!("failed to send GetHistoryEntryResponse event: {e}");
                    }
                });
            }
            Op::ListMcpTools => {
                let tx_event = sess.tx_event.clone();
                let sub_id = sub.id.clone();

                // This is a cheap lookup from the connection manager's cache.
                let tools = sess.mcp_connection_manager.list_all_tools();
                let event = Event {
                    id: sub_id,
                    msg: EventMsg::McpListToolsResponse(
                        crate::protocol::McpListToolsResponseEvent { tools },
                    ),
                };
                if let Err(e) = tx_event.send(event).await {
                    warn!("failed to send McpListToolsResponse event: {e}");
                }
            }
            Op::ListCustomPrompts => {
                let tx_event = sess.tx_event.clone();
                let sub_id = sub.id.clone();

                let custom_prompts: Vec<CustomPrompt> =
                    if let Some(dir) = crate::custom_prompts::default_prompts_dir() {
                        crate::custom_prompts::discover_prompts_in(&dir).await
                    } else {
                        Vec::new()
                    };

                let event = Event {
                    id: sub_id,
                    msg: EventMsg::ListCustomPromptsResponse(ListCustomPromptsResponseEvent {
                        custom_prompts,
                    }),
                };
                if let Err(e) = tx_event.send(event).await {
                    warn!("failed to send ListCustomPromptsResponse event: {e}");
                }
            }
            Op::Compact => {
                // Create a summarization request as user input
                const SUMMARIZATION_PROMPT: &str = include_str!("prompt_for_compact_command.md");

                // Attempt to inject input into current task
                if let Err(items) = sess.inject_input(vec![InputItem::Text {
                    text: "Start Summarization".to_string(),
                }]) {
                    let task = AgentTask::compact(
                        sess.clone(),
                        Arc::clone(&turn_context),
                        sub.id,
                        items,
                        SUMMARIZATION_PROMPT.to_string(),
                    );
                    sess.set_task(task);
                }
            }
            Op::Shutdown => {
                info!("Shutting down Codex instance");

                // Gracefully flush and shutdown rollout recorder on session end so tests
                // that inspect the rollout file do not race with the background writer.
                let recorder_opt = sess.rollout.lock_unchecked().take();
                if let Some(rec) = recorder_opt
                    && let Err(e) = rec.shutdown().await
                {
                    warn!("failed to shutdown rollout recorder: {e}");
                    let event = Event {
                        id: sub.id.clone(),
                        msg: EventMsg::Error(ErrorEvent {
                            message: "Failed to shutdown rollout recorder".to_string(),
                        }),
                    };
                    if let Err(e) = sess.tx_event.send(event).await {
                        warn!("failed to send error message: {e:?}");
                    }
                }

                // Run the synchronous stop hook; errors are surfaced as Error events.
                sess.run_stop_hook(&sub.id).await;

                let event = Event {
                    id: sub.id.clone(),
                    msg: EventMsg::ShutdownComplete,
                };
                if let Err(e) = sess.tx_event.send(event).await {
                    warn!("failed to send Shutdown event: {e}");
                }
                break;
            }
            Op::GetHistory => {
                let tx_event = sess.tx_event.clone();
                let sub_id = sub.id.clone();

                let event = Event {
                    id: sub_id.clone(),
                    msg: EventMsg::ConversationHistory(ConversationHistoryResponseEvent {
                        conversation_id: sess.session_id,
                        entries: sess.state.lock_unchecked().history.contents(),
                    }),
                };
                if let Err(e) = tx_event.send(event).await {
                    warn!("failed to send ConversationHistory event: {e}");
                }
            }
            _ => {
                // Ignore unknown ops; enum is non_exhaustive to allow extensions.
            }
        }
    }
    debug!("Agent loop exited");
}

/// Takes a user message as input and runs a loop where, at each turn, the model
/// replies with either:
///
/// - requested function calls
/// - an assistant message
///
/// While it is possible for the model to return multiple of these items in a
/// single turn, in practice, we generally one item per turn:
///
/// - If the model requests a function call, we execute it and send the output
///   back to the model in the next turn.
/// - If the model sends only an assistant message, we record it in the
///   conversation history and consider the task complete.
async fn run_task(
    sess: Arc<Session>,
    turn_context: &TurnContext,
    sub_id: String,
    input: Vec<InputItem>,
) {
    if input.is_empty() {
        return;
    }
    let event = Event {
        id: sub_id.clone(),
        msg: EventMsg::TaskStarted(TaskStartedEvent {
            model_context_window: turn_context.client.get_model_context_window(),
        }),
    };
    if sess.tx_event.send(event).await.is_err() {
        return;
    }

    let initial_input_for_turn: ResponseInputItem = ResponseInputItem::from(input);
    sess.record_conversation_items(&[initial_input_for_turn.clone().into()])
        .await;

    let mut last_agent_message: Option<String> = None;
    // Although from the perspective of codex.rs, TurnDiffTracker has the lifecycle of a Task which contains
    // many turns, from the perspective of the user, it is a single turn.
    let mut turn_diff_tracker = TurnDiffTracker::new();

    loop {
        // Note that pending_input would be something like a message the user
        // submitted through the UI while the model was running. Though the UI
        // may support this, the model might not.
        let pending_input = sess
            .get_pending_input()
            .into_iter()
            .map(ResponseItem::from)
            .collect::<Vec<ResponseItem>>();
        sess.record_conversation_items(&pending_input).await;

        // Construct the input that we will send to the model. When using the
        // Chat completions API (or ZDR clients), the model needs the full
        // conversation history on each turn. The rollout file, however, should
        // only record the new items that originated in this turn so that it
        // represents an append-only log without duplicates.
        let turn_input: Vec<ResponseItem> = sess.turn_input_with_history(pending_input);

        let turn_input_messages: Vec<String> = turn_input
            .iter()
            .filter_map(|item| match item {
                ResponseItem::Message { content, .. } => Some(content),
                _ => None,
            })
            .flat_map(|content| {
                content.iter().filter_map(|item| match item {
                    ContentItem::OutputText { text } => Some(text.clone()),
                    _ => None,
                })
            })
            .collect();
        match run_turn(
            &sess,
            turn_context,
            &mut turn_diff_tracker,
            sub_id.clone(),
            turn_input,
        )
        .await
        {
            Ok(turn_output) => {
                let mut items_to_record_in_conversation_history = Vec::<ResponseItem>::new();
                let mut responses = Vec::<ResponseInputItem>::new();
                for processed_response_item in turn_output {
                    let ProcessedResponseItem { item, response } = processed_response_item;
                    match (&item, &response) {
                        (ResponseItem::Message { role, .. }, None) if role == "assistant" => {
                            // If the model returned a message, we need to record it.
                            items_to_record_in_conversation_history.push(item);
                        }
                        (
                            ResponseItem::LocalShellCall { .. },
                            Some(ResponseInputItem::FunctionCallOutput { call_id, output }),
                        ) => {
                            items_to_record_in_conversation_history.push(item);
                            items_to_record_in_conversation_history.push(
                                ResponseItem::FunctionCallOutput {
                                    call_id: call_id.clone(),
                                    output: output.clone(),
                                },
                            );
                        }
                        (
                            ResponseItem::FunctionCall { .. },
                            Some(ResponseInputItem::FunctionCallOutput { call_id, output }),
                        ) => {
                            items_to_record_in_conversation_history.push(item);
                            items_to_record_in_conversation_history.push(
                                ResponseItem::FunctionCallOutput {
                                    call_id: call_id.clone(),
                                    output: output.clone(),
                                },
                            );
                        }
                        (
                            ResponseItem::CustomToolCall { .. },
                            Some(ResponseInputItem::CustomToolCallOutput { call_id, output }),
                        ) => {
                            items_to_record_in_conversation_history.push(item);
                            items_to_record_in_conversation_history.push(
                                ResponseItem::CustomToolCallOutput {
                                    call_id: call_id.clone(),
                                    output: output.clone(),
                                },
                            );
                        }
                        (
                            ResponseItem::FunctionCall { .. },
                            Some(ResponseInputItem::McpToolCallOutput { call_id, result }),
                        ) => {
                            items_to_record_in_conversation_history.push(item);
                            let output = match result {
                                Ok(call_tool_result) => {
                                    convert_call_tool_result_to_function_call_output_payload(
                                        call_tool_result,
                                    )
                                }
                                Err(err) => FunctionCallOutputPayload {
                                    content: err.clone(),
                                    success: Some(false),
                                },
                            };
                            items_to_record_in_conversation_history.push(
                                ResponseItem::FunctionCallOutput {
                                    call_id: call_id.clone(),
                                    output,
                                },
                            );
                        }
                        (
                            ResponseItem::Reasoning {
                                id,
                                summary,
                                content,
                                encrypted_content,
                            },
                            None,
                        ) => {
                            items_to_record_in_conversation_history.push(ResponseItem::Reasoning {
                                id: id.clone(),
                                summary: summary.clone(),
                                content: content.clone(),
                                encrypted_content: encrypted_content.clone(),
                            });
                        }
                        _ => {
                            warn!("Unexpected response item: {item:?} with response: {response:?}");
                        }
                    };
                    if let Some(response) = response {
                        responses.push(response);
                    }
                }

                // Only attempt to take the lock if there is something to record.
                if !items_to_record_in_conversation_history.is_empty() {
                    sess.record_conversation_items(&items_to_record_in_conversation_history)
                        .await;
                }

                if responses.is_empty() {
                    debug!("Turn completed");
                    last_agent_message = get_last_assistant_message_from_turn(
                        &items_to_record_in_conversation_history,
                    );
                    sess.maybe_notify(UserNotification::AgentTurnComplete {
                        turn_id: sub_id.clone(),
                        input_messages: turn_input_messages,
                        last_assistant_message: last_agent_message.clone(),
                    });
                    break;
                }
            }
            Err(e) => {
                info!("Turn error: {e:#}");
                let event = Event {
                    id: sub_id.clone(),
                    msg: EventMsg::Error(ErrorEvent {
                        message: e.to_string(),
                    }),
                };
                sess.tx_event.send(event).await.ok();
                // let the user continue the conversation
                break;
            }
        }
    }
    sess.remove_task(&sub_id);
    let event = Event {
        id: sub_id,
        msg: EventMsg::TaskComplete(TaskCompleteEvent { last_agent_message }),
    };
    sess.tx_event.send(event).await.ok();
}

async fn run_turn(
    sess: &Session,
    turn_context: &TurnContext,
    turn_diff_tracker: &mut TurnDiffTracker,
    sub_id: String,
    input: Vec<ResponseItem>,
) -> CodexResult<Vec<ProcessedResponseItem>> {
    let tools = get_openai_tools(
        &turn_context.tools_config,
        Some(sess.mcp_connection_manager.list_all_tools()),
    );

    let prompt = Prompt {
        input,
        store: !turn_context.disable_response_storage,
        tools,
        base_instructions_override: turn_context.base_instructions.clone(),
    };

    let mut retries = 0;
    loop {
        match try_run_turn(sess, turn_context, turn_diff_tracker, &sub_id, &prompt).await {
            Ok(output) => return Ok(output),
            Err(CodexErr::Interrupted) => return Err(CodexErr::Interrupted),
            Err(CodexErr::EnvVar(var)) => return Err(CodexErr::EnvVar(var)),
            Err(e @ (CodexErr::UsageLimitReached(_) | CodexErr::UsageNotIncluded)) => {
                return Err(e);
            }
            Err(e) => {
                // Use the configured provider-specific stream retry budget.
                let max_retries = turn_context.client.get_provider().stream_max_retries();
                if retries < max_retries {
                    retries += 1;
                    let delay = match e {
                        CodexErr::Stream(_, Some(delay)) => delay,
                        _ => backoff(retries),
                    };
                    warn!(
                        "stream disconnected - retrying turn ({retries}/{max_retries} in {delay:?})...",
                    );

                    // Surface retry information to any UI/front‑end so the
                    // user understands what is happening instead of staring
                    // at a seemingly frozen screen.
                    sess.notify_stream_error(
                        &sub_id,
                        format!(
                            "stream error: {e}; retrying {retries}/{max_retries} in {delay:?}…"
                        ),
                    )
                    .await;

                    tokio::time::sleep(delay).await;
                } else {
                    return Err(e);
                }
            }
        }
    }
}

/// When the model is prompted, it returns a stream of events. Some of these
/// events map to a `ResponseItem`. A `ResponseItem` may need to be
/// "handled" such that it produces a `ResponseInputItem` that needs to be
/// sent back to the model on the next turn.
#[derive(Debug)]
struct ProcessedResponseItem {
    item: ResponseItem,
    response: Option<ResponseInputItem>,
}

async fn try_run_turn(
    sess: &Session,
    turn_context: &TurnContext,
    turn_diff_tracker: &mut TurnDiffTracker,
    sub_id: &str,
    prompt: &Prompt,
) -> CodexResult<Vec<ProcessedResponseItem>> {
    // call_ids that are part of this response.
    let completed_call_ids = prompt
        .input
        .iter()
        .filter_map(|ri| match ri {
            ResponseItem::FunctionCallOutput { call_id, .. } => Some(call_id),
            ResponseItem::LocalShellCall {
                call_id: Some(call_id),
                ..
            } => Some(call_id),
            ResponseItem::CustomToolCallOutput { call_id, .. } => Some(call_id),
            _ => None,
        })
        .collect::<Vec<_>>();

    // call_ids that were pending but are not part of this response.
    // This usually happens because the user interrupted the model before we responded to one of its tool calls
    // and then the user sent a follow-up message.
    let missing_calls = {
        prompt
            .input
            .iter()
            .filter_map(|ri| match ri {
                ResponseItem::FunctionCall { call_id, .. } => Some(call_id),
                ResponseItem::LocalShellCall {
                    call_id: Some(call_id),
                    ..
                } => Some(call_id),
                ResponseItem::CustomToolCall { call_id, .. } => Some(call_id),
                _ => None,
            })
            .filter_map(|call_id| {
                if completed_call_ids.contains(&call_id) {
                    None
                } else {
                    Some(call_id.clone())
                }
            })
            .map(|call_id| ResponseItem::CustomToolCallOutput {
                call_id: call_id.clone(),
                output: "aborted".to_string(),
            })
            .collect::<Vec<_>>()
    };
    let prompt: Cow<Prompt> = if missing_calls.is_empty() {
        Cow::Borrowed(prompt)
    } else {
        // Add the synthetic aborted missing calls to the beginning of the input to ensure all call ids have responses.
        let input = [missing_calls, prompt.input.clone()].concat();
        Cow::Owned(Prompt {
            input,
            ..prompt.clone()
        })
    };

    let mut stream = turn_context.client.clone().stream(&prompt).await?;

    let mut output = Vec::new();

    loop {
        // Poll the next item from the model stream. We must inspect *both* Ok and Err
        // cases so that transient stream failures (e.g., dropped SSE connection before
        // `response.completed`) bubble up and trigger the caller's retry logic.
        let event = stream.next().await;
        let Some(event) = event else {
            // Channel closed without yielding a final Completed event or explicit error.
            // Treat as a disconnected stream so the caller can retry.
            return Err(CodexErr::Stream(
                "stream closed before response.completed".into(),
                None,
            ));
        };

        let event = match event {
            Ok(ev) => ev,
            Err(e) => {
                // Propagate the underlying stream error to the caller (run_turn), which
                // will apply the configured `stream_max_retries` policy.
                return Err(e);
            }
        };

        match event {
            ResponseEvent::Created => {}
            ResponseEvent::OutputItemDone(item) => {
                let response = handle_response_item(
                    sess,
                    turn_context,
                    turn_diff_tracker,
                    sub_id,
                    item.clone(),
                )
                .await?;
                output.push(ProcessedResponseItem { item, response });
            }
            ResponseEvent::WebSearchCallBegin { call_id } => {
                let _ = sess
                    .tx_event
                    .send(Event {
                        id: sub_id.to_string(),
                        msg: EventMsg::WebSearchBegin(WebSearchBeginEvent { call_id }),
                    })
                    .await;
            }
            ResponseEvent::Completed {
                response_id: _,
                token_usage,
            } => {
                if let Some(token_usage) = token_usage {
                    sess.tx_event
                        .send(Event {
                            id: sub_id.to_string(),
                            msg: EventMsg::TokenCount(token_usage),
                        })
                        .await
                        .ok();
                }

                let unified_diff = turn_diff_tracker.get_unified_diff();
                if let Ok(Some(unified_diff)) = unified_diff {
                    let msg = EventMsg::TurnDiff(TurnDiffEvent { unified_diff });
                    let event = Event {
                        id: sub_id.to_string(),
                        msg,
                    };
                    let _ = sess.tx_event.send(event).await;
                }

                return Ok(output);
            }
            ResponseEvent::OutputTextDelta(delta) => {
                let event = Event {
                    id: sub_id.to_string(),
                    msg: EventMsg::AgentMessageDelta(AgentMessageDeltaEvent { delta }),
                };
                sess.tx_event.send(event).await.ok();
            }
            ResponseEvent::ReasoningSummaryDelta(delta) => {
                let event = Event {
                    id: sub_id.to_string(),
                    msg: EventMsg::AgentReasoningDelta(AgentReasoningDeltaEvent { delta }),
                };
                sess.tx_event.send(event).await.ok();
            }
            ResponseEvent::ReasoningSummaryPartAdded => {
                let event = Event {
                    id: sub_id.to_string(),
                    msg: EventMsg::AgentReasoningSectionBreak(AgentReasoningSectionBreakEvent {}),
                };
                sess.tx_event.send(event).await.ok();
            }
            ResponseEvent::ReasoningContentDelta(delta) => {
                if sess.show_raw_agent_reasoning {
                    let event = Event {
                        id: sub_id.to_string(),
                        msg: EventMsg::AgentReasoningRawContentDelta(
                            AgentReasoningRawContentDeltaEvent { delta },
                        ),
                    };
                    sess.tx_event.send(event).await.ok();
                }
            }
        }
    }
}

async fn run_compact_task(
    sess: Arc<Session>,
    turn_context: &TurnContext,
    sub_id: String,
    input: Vec<InputItem>,
    compact_instructions: String,
) {
    let model_context_window = turn_context.client.get_model_context_window();
    let start_event = Event {
        id: sub_id.clone(),
        msg: EventMsg::TaskStarted(TaskStartedEvent {
            model_context_window,
        }),
    };
    if sess.tx_event.send(start_event).await.is_err() {
        return;
    }

    let initial_input_for_turn: ResponseInputItem = ResponseInputItem::from(input);
    let turn_input: Vec<ResponseItem> =
        sess.turn_input_with_history(vec![initial_input_for_turn.clone().into()]);

    let prompt = Prompt {
        input: turn_input,
        store: !turn_context.disable_response_storage,
        tools: Vec::new(),
        base_instructions_override: Some(compact_instructions.clone()),
    };

    let max_retries = turn_context.client.get_provider().stream_max_retries();
    let mut retries = 0;

    loop {
        let attempt_result = drain_to_completed(&sess, turn_context, &sub_id, &prompt).await;

        match attempt_result {
            Ok(()) => break,
            Err(CodexErr::Interrupted) => return,
            Err(e) => {
                if retries < max_retries {
                    retries += 1;
                    let delay = backoff(retries);
                    sess.notify_stream_error(
                        &sub_id,
                        format!(
                            "stream error: {e}; retrying {retries}/{max_retries} in {delay:?}…"
                        ),
                    )
                    .await;
                    tokio::time::sleep(delay).await;
                    continue;
                } else {
                    let event = Event {
                        id: sub_id.clone(),
                        msg: EventMsg::Error(ErrorEvent {
                            message: e.to_string(),
                        }),
                    };
                    sess.send_event(event).await;
                    return;
                }
            }
        }
    }

    sess.remove_task(&sub_id);

    {
        let mut state = sess.state.lock_unchecked();
        state.history.keep_last_messages(1);
    }

    let event = Event {
        id: sub_id.clone(),
        msg: EventMsg::AgentMessage(AgentMessageEvent {
            message: "Compact task completed".to_string(),
        }),
    };
    sess.send_event(event).await;
    let event = Event {
        id: sub_id.clone(),
        msg: EventMsg::TaskComplete(TaskCompleteEvent {
            last_agent_message: None,
        }),
    };
    sess.send_event(event).await;
}

async fn handle_response_item(
    sess: &Session,
    turn_context: &TurnContext,
    turn_diff_tracker: &mut TurnDiffTracker,
    sub_id: &str,
    item: ResponseItem,
) -> CodexResult<Option<ResponseInputItem>> {
    debug!(?item, "Output item");
    let output = match item {
        ResponseItem::Message { content, .. } => {
            for item in content {
                if let ContentItem::OutputText { text } = item {
                    let event = Event {
                        id: sub_id.to_string(),
                        msg: EventMsg::AgentMessage(AgentMessageEvent { message: text }),
                    };
                    sess.tx_event.send(event).await.ok();
                }
            }
            None
        }
        ResponseItem::Reasoning {
            id: _,
            summary,
            content,
            encrypted_content: _,
        } => {
            for item in summary {
                let text = match item {
                    ReasoningItemReasoningSummary::SummaryText { text } => text,
                };
                let event = Event {
                    id: sub_id.to_string(),
                    msg: EventMsg::AgentReasoning(AgentReasoningEvent { text }),
                };
                sess.tx_event.send(event).await.ok();
            }
            if sess.show_raw_agent_reasoning
                && let Some(content) = content
            {
                for item in content {
                    let text = match item {
                        ReasoningItemContent::ReasoningText { text } => text,
                        ReasoningItemContent::Text { text } => text,
                    };
                    let event = Event {
                        id: sub_id.to_string(),
                        msg: EventMsg::AgentReasoningRawContent(AgentReasoningRawContentEvent {
                            text,
                        }),
                    };
                    sess.tx_event.send(event).await.ok();
                }
            }
            None
        }
        ResponseItem::FunctionCall {
            name,
            arguments,
            call_id,
            ..
        } => {
            info!("FunctionCall: {name}({arguments})");
            Some(
                handle_function_call(
                    sess,
                    turn_context,
                    turn_diff_tracker,
                    sub_id.to_string(),
                    name,
                    arguments,
                    call_id,
                )
                .await,
            )
        }
        ResponseItem::LocalShellCall {
            id,
            call_id,
            status: _,
            action,
        } => {
            let LocalShellAction::Exec(action) = action;
            tracing::info!("LocalShellCall: {action:?}");
            let params = ShellToolCallParams {
                command: action.command,
                workdir: action.working_directory,
                timeout_ms: action.timeout_ms,
                with_escalated_permissions: None,
                justification: None,
            };
            let effective_call_id = match (call_id, id) {
                (Some(call_id), _) => call_id,
                (None, Some(id)) => id,
                (None, None) => {
                    error!("LocalShellCall without call_id or id");
                    return Ok(Some(ResponseInputItem::FunctionCallOutput {
                        call_id: "".to_string(),
                        output: FunctionCallOutputPayload {
                            content: "LocalShellCall without call_id or id".to_string(),
                            success: None,
                        },
                    }));
                }
            };

            let exec_params = to_exec_params(params, turn_context);
            // Pre‑tool hook for LocalShellCall
            let hook_args = serde_json::json!({
                "command": exec_params.command,
                "workdir": exec_params.cwd,
                "timeout_ms": exec_params.timeout_ms,
            });
            if let Err(e) = sess
                .run_pre_tool_hook(
                    sub_id,
                    &effective_call_id,
                    "shell",
                    &turn_context.cwd,
                    hook_args,
                )
                .await
            {
                return Ok(Some(ResponseInputItem::FunctionCallOutput {
                    call_id: effective_call_id,
                    output: FunctionCallOutputPayload {
                        content: format!("pre_tool_use hook failed: {e}"),
                        success: Some(false),
                    },
                }));
            }

            let resp = handle_container_exec_with_params(
                exec_params,
                sess,
                turn_context,
                turn_diff_tracker,
                sub_id.to_string(),
                effective_call_id.clone(),
            )
            .await;

            let (success, output_str) = match &resp {
                ResponseInputItem::FunctionCallOutput { output, .. } => {
                    (output.success, Some(output.content.as_str()))
                }
                ResponseInputItem::CustomToolCallOutput { output, .. } => (None, Some(output.as_str())),
                _ => (None, None),
            };
            sess.run_post_tool_hook(
                sub_id,
                &effective_call_id,
                "shell",
                &turn_context.cwd,
                success,
                output_str,
            )
            .await;
            Some(resp)
        }
        ResponseItem::CustomToolCall {
            id: _,
            call_id,
            name,
            input,
            status: _,
        } => Some(
            handle_custom_tool_call(
                sess,
                turn_context,
                turn_diff_tracker,
                sub_id.to_string(),
                name,
                input,
                call_id,
            )
            .await,
        ),
        ResponseItem::FunctionCallOutput { .. } => {
            debug!("unexpected FunctionCallOutput from stream");
            None
        }
        ResponseItem::CustomToolCallOutput { .. } => {
            debug!("unexpected CustomToolCallOutput from stream");
            None
        }
        ResponseItem::WebSearchCall { id, action, .. } => {
            if let WebSearchAction::Search { query } = action {
                let call_id = id.unwrap_or_else(|| "".to_string());
                let event = Event {
                    id: sub_id.to_string(),
                    msg: EventMsg::WebSearchEnd(WebSearchEndEvent { call_id, query }),
                };
                sess.tx_event.send(event).await.ok();
            }
            None
        }
        ResponseItem::Other => None,
    };
    Ok(output)
}

async fn handle_function_call(
    sess: &Session,
    turn_context: &TurnContext,
    turn_diff_tracker: &mut TurnDiffTracker,
    sub_id: String,
    name: String,
    arguments: String,
    call_id: String,
) -> ResponseInputItem {
    match name.as_str() {
        "container.exec" | "shell" => {
            let params =
                match parse_container_exec_arguments(arguments.clone(), turn_context, &call_id) {
                    Ok(params) => params,
                    Err(output) => {
                        return *output;
                    }
                };
            // Pre‑tool hook: fail the tool if hook exits non‑zero.
            let arg_json = serde_json::from_str::<serde_json::Value>(&arguments)
                .unwrap_or_else(|_| serde_json::json!({ "raw": arguments }));
            if let Err(e) = sess
                .run_pre_tool_hook(&sub_id, &call_id, "shell", &turn_context.cwd, arg_json)
                .await
            {
                return ResponseInputItem::FunctionCallOutput {
                    call_id,
                    output: FunctionCallOutputPayload {
                        content: format!("pre_tool_use hook failed: {e}"),
                        success: Some(false),
                    },
                };
            }

            let resp = handle_container_exec_with_params(
                params,
                sess,
                turn_context,
                turn_diff_tracker,
                sub_id.clone(),
                call_id.clone(),
            )
            .await;

            // Post‑tool hook (non‑blocking semantics re: model output): errors are logged.
            let (success, output_str) = match &resp {
                ResponseInputItem::FunctionCallOutput { output, .. } => {
                    (output.success, Some(output.content.as_str()))
                }
                ResponseInputItem::CustomToolCallOutput { output, .. } => (None, Some(output.as_str())),
                _ => (None, None),
            };
            sess.run_post_tool_hook(
                &sub_id,
                match &resp {
                    ResponseInputItem::FunctionCallOutput { call_id, .. } => call_id,
                    ResponseInputItem::CustomToolCallOutput { call_id, .. } => call_id,
                    _ => &call_id,
                },
                "shell",
                &turn_context.cwd,
                success,
                output_str,
            )
            .await;

            resp
        }
        "view_image" => {
            #[derive(serde::Deserialize)]
            struct SeeImageArgs {
                path: String,
            }
            let args = match serde_json::from_str::<SeeImageArgs>(&arguments) {
                Ok(a) => a,
                Err(e) => {
                    return ResponseInputItem::FunctionCallOutput {
                        call_id,
                        output: FunctionCallOutputPayload {
                            content: format!("failed to parse function arguments: {e}"),
                            success: Some(false),
                        },
                    };
                }
            };
            let abs = turn_context.resolve_path(Some(args.path));
            let output = match sess.inject_input(vec![InputItem::LocalImage { path: abs }]) {
                Ok(()) => FunctionCallOutputPayload {
                    content: "attached local image path".to_string(),
                    success: Some(true),
                },
                Err(_) => FunctionCallOutputPayload {
                    content: "unable to attach image (no active task)".to_string(),
                    success: Some(false),
                },
            };
            ResponseInputItem::FunctionCallOutput { call_id, output }
        }
        "apply_patch" => {
            let args = match serde_json::from_str::<ApplyPatchToolArgs>(&arguments) {
                Ok(a) => a,
                Err(e) => {
                    return ResponseInputItem::FunctionCallOutput {
                        call_id,
                        output: FunctionCallOutputPayload {
                            content: format!("failed to parse function arguments: {e}"),
                            success: None,
                        },
                    };
                }
            };
            // Pre‑tool hook
            let arg_json = serde_json::from_str::<serde_json::Value>(&arguments)
                .unwrap_or_else(|_| serde_json::json!({ "raw": arguments }));
            if let Err(e) = sess
                .run_pre_tool_hook(
                    &sub_id,
                    &call_id,
                    "apply_patch",
                    &turn_context.cwd,
                    arg_json,
                )
                .await
            {
                return ResponseInputItem::FunctionCallOutput {
                    call_id,
                    output: FunctionCallOutputPayload {
                        content: format!("pre_tool_use hook failed: {e}"),
                        success: Some(false),
                    },
                };
            }
            let exec_params = ExecParams {
                command: vec!["apply_patch".to_string(), args.input.clone()],
                cwd: turn_context.cwd.clone(),
                timeout_ms: None,
                env: HashMap::new(),
                with_escalated_permissions: None,
                justification: None,
            };
            let resp = handle_container_exec_with_params(
                exec_params,
                sess,
                turn_context,
                turn_diff_tracker,
                sub_id.clone(),
                call_id.clone(),
            )
            .await;

            let (success, output_str) = match &resp {
                ResponseInputItem::FunctionCallOutput { output, .. } => {
                    (output.success, Some(output.content.as_str()))
                }
                ResponseInputItem::CustomToolCallOutput { output, .. } => (None, Some(output.as_str())),
                _ => (None, None),
            };
            sess.run_post_tool_hook(
                &sub_id,
                match &resp {
                    ResponseInputItem::FunctionCallOutput { call_id, .. } => call_id,
                    ResponseInputItem::CustomToolCallOutput { call_id, .. } => call_id,
                    _ => &call_id,
                },
                "apply_patch",
                &turn_context.cwd,
                success,
                output_str,
            )
            .await;

            resp
        }
        "update_plan" => {
            let arg_json = serde_json::from_str::<serde_json::Value>(&arguments)
                .unwrap_or_else(|_| serde_json::json!({ "raw": arguments }));
            if let Err(e) = sess
                .run_pre_tool_hook(
                    &sub_id,
                    &call_id,
                    "update_plan",
                    &turn_context.cwd,
                    arg_json,
                )
                .await
            {
                return ResponseInputItem::FunctionCallOutput {
                    call_id,
                    output: FunctionCallOutputPayload {
                        content: format!("pre_tool_use hook failed: {e}"),
                        success: Some(false),
                    },
                };
            }
            let resp = handle_update_plan(sess, arguments, sub_id.clone(), call_id.clone()).await;
            let (success, output_str) = match &resp {
                ResponseInputItem::FunctionCallOutput { output, .. } => {
                    (output.success, Some(output.content.as_str()))
                }
                ResponseInputItem::CustomToolCallOutput { output, .. } => (None, Some(output.as_str())),
                _ => (None, None),
            };
            sess.run_post_tool_hook(
                &sub_id,
                &call_id,
                "update_plan",
                &turn_context.cwd,
                success,
                output_str,
            )
            .await;
            resp
        }
        EXEC_COMMAND_TOOL_NAME => {
            // TODO(mbolin): Sandbox check.
            let exec_params = match serde_json::from_str::<ExecCommandParams>(&arguments) {
                Ok(params) => params,
                Err(e) => {
                    return ResponseInputItem::FunctionCallOutput {
                        call_id,
                        output: FunctionCallOutputPayload {
                            content: format!("failed to parse function arguments: {e}"),
                            success: Some(false),
                        },
                    };
                }
            };
            // Pre‑tool hook
            let arg_json = serde_json::from_str::<serde_json::Value>(&arguments)
                .unwrap_or_else(|_| serde_json::json!({ "raw": arguments }));
            if let Err(e) = sess
                .run_pre_tool_hook(
                    &sub_id,
                    &call_id,
                    EXEC_COMMAND_TOOL_NAME,
                    &turn_context.cwd,
                    arg_json,
                )
                .await
            {
                return ResponseInputItem::FunctionCallOutput {
                    call_id,
                    output: FunctionCallOutputPayload {
                        content: format!("pre_tool_use hook failed: {e}"),
                        success: Some(false),
                    },
                };
            }
            let result = sess
                .session_manager
                .handle_exec_command_request(exec_params)
                .await;
            let function_call_output = crate::exec_command::result_into_payload(result);
            let call_id_for_post = call_id.clone();
            let call_id_for_post = call_id.clone();
            let resp = ResponseInputItem::FunctionCallOutput {
                call_id,
                output: function_call_output,
            };
            let (success, output_str) = match &resp {
                ResponseInputItem::FunctionCallOutput { output, .. } => {
                    (output.success, Some(output.content.as_str()))
                }
                _ => (None, None),
            };
            sess.run_post_tool_hook(
                &sub_id,
                &call_id_for_post,
                EXEC_COMMAND_TOOL_NAME,
                &turn_context.cwd,
                success,
                output_str,
            )
            .await;
            resp
        }
        WRITE_STDIN_TOOL_NAME => {
            let write_stdin_params = match serde_json::from_str::<WriteStdinParams>(&arguments) {
                Ok(params) => params,
                Err(e) => {
                    return ResponseInputItem::FunctionCallOutput {
                        call_id,
                        output: FunctionCallOutputPayload {
                            content: format!("failed to parse function arguments: {e}"),
                            success: Some(false),
                        },
                    };
                }
            };
            // Pre‑tool hook
            let arg_json = serde_json::from_str::<serde_json::Value>(&arguments)
                .unwrap_or_else(|_| serde_json::json!({ "raw": arguments }));
            if let Err(e) = sess
                .run_pre_tool_hook(
                    &sub_id,
                    &call_id,
                    WRITE_STDIN_TOOL_NAME,
                    &turn_context.cwd,
                    arg_json,
                )
                .await
            {
                return ResponseInputItem::FunctionCallOutput {
                    call_id,
                    output: FunctionCallOutputPayload {
                        content: format!("pre_tool_use hook failed: {e}"),
                        success: Some(false),
                    },
                };
            }
            let result = sess
                .session_manager
                .handle_write_stdin_request(write_stdin_params)
                .await;
            let function_call_output: FunctionCallOutputPayload =
                crate::exec_command::result_into_payload(result);
            let call_id_for_post = call_id.clone();
            let resp = ResponseInputItem::FunctionCallOutput {
                call_id,
                output: function_call_output,
            };
            let (success, output_str) = match &resp {
                ResponseInputItem::FunctionCallOutput { output, .. } => {
                    (output.success, Some(output.content.as_str()))
                }
                _ => (None, None),
            };
            sess.run_post_tool_hook(
                &sub_id,
                &call_id_for_post,
                WRITE_STDIN_TOOL_NAME,
                &turn_context.cwd,
                success,
                output_str,
            )
            .await;
            resp
        }
        _ => {
            match sess.mcp_connection_manager.parse_tool_name(&name) {
                Some((server, tool_name)) => {
                    // TODO(mbolin): Determine appropriate timeout for tool call.
                    let timeout = None;
                    // Pre‑tool hook for MCP tool
                    let tool_id = format!("mcp:{server}.{tool_name}");
                    let arg_json = serde_json::from_str::<serde_json::Value>(&arguments)
                        .unwrap_or_else(|_| serde_json::json!({ "raw": arguments }));
                    if let Err(e) = sess
                        .run_pre_tool_hook(&sub_id, &call_id, &tool_id, &turn_context.cwd, arg_json)
                        .await
                    {
                        return ResponseInputItem::FunctionCallOutput {
                            call_id,
                            output: FunctionCallOutputPayload {
                                content: format!("pre_tool_use hook failed: {e}"),
                                success: Some(false),
                            },
                        };
                    }
                    let resp = handle_mcp_tool_call(
                        sess,
                        &sub_id,
                        call_id.clone(),
                        server,
                        tool_name,
                        arguments,
                        timeout,
                    )
                    .await;
                    let (success, output_str) = match &resp {
                        ResponseInputItem::FunctionCallOutput { output, .. } => {
                            (output.success, Some(output.content.as_str()))
                        }
                        ResponseInputItem::CustomToolCallOutput { output, .. } => {
                            (None, Some(output.as_str()))
                        }
                        _ => (None, None),
                    };
                    sess.run_post_tool_hook(
                        &sub_id,
                        &call_id,
                        &tool_id,
                        &turn_context.cwd,
                        success,
                        output_str,
                    )
                    .await;
                    resp
                }
                None => {
                    // Unknown function: reply with structured failure so the model can adapt.
                    ResponseInputItem::FunctionCallOutput {
                        call_id,
                        output: FunctionCallOutputPayload {
                            content: format!("unsupported call: {name}"),
                            success: None,
                        },
                    }
                }
            }
        }
    }
}

async fn handle_custom_tool_call(
    sess: &Session,
    turn_context: &TurnContext,
    turn_diff_tracker: &mut TurnDiffTracker,
    sub_id: String,
    name: String,
    input: String,
    call_id: String,
) -> ResponseInputItem {
    info!("CustomToolCall: {name} {input}");
    match name.as_str() {
        "apply_patch" => {
            let exec_params = ExecParams {
                command: vec!["apply_patch".to_string(), input.clone()],
                cwd: turn_context.cwd.clone(),
                timeout_ms: None,
                env: HashMap::new(),
                with_escalated_permissions: None,
                justification: None,
            };
            // Pre‑tool hook
            let hook_args = serde_json::json!({ "raw": input });
            if let Err(e) = sess
                .run_pre_tool_hook(
                    &sub_id,
                    &call_id,
                    "apply_patch",
                    &turn_context.cwd,
                    hook_args,
                )
                .await
            {
                return ResponseInputItem::FunctionCallOutput {
                    call_id,
                    output: FunctionCallOutputPayload {
                        content: format!("pre_tool_use hook failed: {e}"),
                        success: Some(false),
                    },
                };
            }
            let resp = handle_container_exec_with_params(
                exec_params,
                sess,
                turn_context,
                turn_diff_tracker,
                sub_id.clone(),
                call_id,
            )
            .await;

            // Convert function-call style output into a custom tool call output
            match resp {
                ResponseInputItem::FunctionCallOutput { call_id, output } => {
                    let out_str = output.content.clone();
                    sess.run_post_tool_hook(
                        &sub_id,
                        &call_id,
                        "apply_patch",
                        &turn_context.cwd,
                        output.success,
                        Some(&out_str),
                    )
                    .await;
                    ResponseInputItem::CustomToolCallOutput {
                        call_id,
                        output: out_str,
                    }
                }
                // Pass through if already a custom tool output or other variant
                other => other,
            }
        }
        _ => {
            debug!("unexpected CustomToolCall from stream");
            ResponseInputItem::CustomToolCallOutput {
                call_id,
                output: format!("unsupported custom tool call: {name}"),
            }
        }
    }
}

fn to_exec_params(params: ShellToolCallParams, turn_context: &TurnContext) -> ExecParams {
    ExecParams {
        command: params.command,
        cwd: turn_context.resolve_path(params.workdir.clone()),
        timeout_ms: params.timeout_ms,
        env: create_env(&turn_context.shell_environment_policy),
        with_escalated_permissions: params.with_escalated_permissions,
        justification: params.justification,
    }
}

fn parse_container_exec_arguments(
    arguments: String,
    turn_context: &TurnContext,
    call_id: &str,
) -> Result<ExecParams, Box<ResponseInputItem>> {
    // parse command
    match serde_json::from_str::<ShellToolCallParams>(&arguments) {
        Ok(shell_tool_call_params) => Ok(to_exec_params(shell_tool_call_params, turn_context)),
        Err(e) => {
            // allow model to re-sample
            let output = ResponseInputItem::FunctionCallOutput {
                call_id: call_id.to_string(),
                output: FunctionCallOutputPayload {
                    content: format!("failed to parse function arguments: {e}"),
                    success: None,
                },
            };
            Err(Box::new(output))
        }
    }
}

pub struct ExecInvokeArgs<'a> {
    pub params: ExecParams,
    pub sandbox_type: SandboxType,
    pub sandbox_policy: &'a SandboxPolicy,
    pub codex_linux_sandbox_exe: &'a Option<PathBuf>,
    pub stdout_stream: Option<StdoutStream>,
}

fn maybe_translate_shell_command(
    params: ExecParams,
    sess: &Session,
    turn_context: &TurnContext,
) -> ExecParams {
    let should_translate = matches!(sess.user_shell, crate::shell::Shell::PowerShell(_))
        || turn_context.shell_environment_policy.use_profile;

    if should_translate
        && let Some(command) = sess
            .user_shell
            .format_default_shell_invocation(params.command.clone())
    {
        return ExecParams { command, ..params };
    }
    params
}

async fn handle_container_exec_with_params(
    params: ExecParams,
    sess: &Session,
    turn_context: &TurnContext,
    turn_diff_tracker: &mut TurnDiffTracker,
    sub_id: String,
    call_id: String,
) -> ResponseInputItem {
    // check if this was a patch, and apply it if so
    let apply_patch_exec = match maybe_parse_apply_patch_verified(&params.command, &params.cwd) {
        MaybeApplyPatchVerified::Body(changes) => {
            match apply_patch::apply_patch(sess, turn_context, &sub_id, &call_id, changes).await {
                InternalApplyPatchInvocation::Output(item) => return item,
                InternalApplyPatchInvocation::DelegateToExec(apply_patch_exec) => {
                    Some(apply_patch_exec)
                }
            }
        }
        MaybeApplyPatchVerified::CorrectnessError(parse_error) => {
            // It looks like an invocation of `apply_patch`, but we
            // could not resolve it into a patch that would apply
            // cleanly. Return to model for resample.
            return ResponseInputItem::FunctionCallOutput {
                call_id,
                output: FunctionCallOutputPayload {
                    content: format!("error: {parse_error:#}"),
                    success: None,
                },
            };
        }
        MaybeApplyPatchVerified::ShellParseError(error) => {
            trace!("Failed to parse shell command, {error:?}");
            None
        }
        MaybeApplyPatchVerified::NotApplyPatch => None,
    };

    let (params, safety, command_for_display) = match &apply_patch_exec {
        Some(ApplyPatchExec {
            action: ApplyPatchAction { patch, cwd, .. },
            user_explicitly_approved_this_action,
        }) => {
            let path_to_codex = std::env::current_exe()
                .ok()
                .map(|p| p.to_string_lossy().to_string());
            let Some(path_to_codex) = path_to_codex else {
                return ResponseInputItem::FunctionCallOutput {
                    call_id,
                    output: FunctionCallOutputPayload {
                        content: "failed to determine path to codex executable".to_string(),
                        success: None,
                    },
                };
            };

            let params = ExecParams {
                command: vec![
                    path_to_codex,
                    CODEX_APPLY_PATCH_ARG1.to_string(),
                    patch.clone(),
                ],
                cwd: cwd.clone(),
                timeout_ms: params.timeout_ms,
                env: HashMap::new(),
                with_escalated_permissions: params.with_escalated_permissions,
                justification: params.justification.clone(),
            };
            let safety = if *user_explicitly_approved_this_action {
                SafetyCheck::AutoApprove {
                    sandbox_type: SandboxType::None,
                }
            } else {
                assess_safety_for_untrusted_command(
                    turn_context.approval_policy,
                    &turn_context.sandbox_policy,
                    params.with_escalated_permissions.unwrap_or(false),
                )
            };
            (
                params,
                safety,
                vec!["apply_patch".to_string(), patch.clone()],
            )
        }
        None => {
            let safety = {
                let state = sess.state.lock_unchecked();
                assess_command_safety(
                    &params.command,
                    turn_context.approval_policy,
                    &turn_context.sandbox_policy,
                    &state.approved_commands,
                    params.with_escalated_permissions.unwrap_or(false),
                )
            };
            let command_for_display = params.command.clone();
            (params, safety, command_for_display)
        }
    };

    let sandbox_type = match safety {
        SafetyCheck::AutoApprove { sandbox_type } => sandbox_type,
        SafetyCheck::AskUser => {
            let rx_approve = sess
                .request_command_approval(
                    sub_id.clone(),
                    call_id.clone(),
                    params.command.clone(),
                    params.cwd.clone(),
                    params.justification.clone(),
                )
                .await;
            match rx_approve.await.unwrap_or_default() {
                ReviewDecision::Approved => (),
                ReviewDecision::ApprovedForSession => {
                    sess.add_approved_command(params.command.clone());
                }
                ReviewDecision::Denied | ReviewDecision::Abort => {
                    return ResponseInputItem::FunctionCallOutput {
                        call_id,
                        output: FunctionCallOutputPayload {
                            content: "exec command rejected by user".to_string(),
                            success: None,
                        },
                    };
                }
            }
            // No sandboxing is applied because the user has given
            // explicit approval. Often, we end up in this case because
            // the command cannot be run in a sandbox, such as
            // installing a new dependency that requires network access.
            SandboxType::None
        }
        SafetyCheck::Reject { reason } => {
            return ResponseInputItem::FunctionCallOutput {
                call_id,
                output: FunctionCallOutputPayload {
                    content: format!("exec command rejected: {reason}"),
                    success: None,
                },
            };
        }
    };

    let exec_command_context = ExecCommandContext {
        sub_id: sub_id.clone(),
        call_id: call_id.clone(),
        command_for_display: command_for_display.clone(),
        cwd: params.cwd.clone(),
        apply_patch: apply_patch_exec.map(
            |ApplyPatchExec {
                 action,
                 user_explicitly_approved_this_action,
             }| ApplyPatchCommandContext {
                user_explicitly_approved_this_action,
                changes: convert_apply_patch_to_protocol(&action),
            },
        ),
    };

    let params = maybe_translate_shell_command(params, sess, turn_context);
    let output_result = sess
        .run_exec_with_events(
            turn_diff_tracker,
            exec_command_context.clone(),
            ExecInvokeArgs {
                params: params.clone(),
                sandbox_type,
                sandbox_policy: &turn_context.sandbox_policy,
                codex_linux_sandbox_exe: &sess.codex_linux_sandbox_exe,
                stdout_stream: if exec_command_context.apply_patch.is_some() {
                    None
                } else {
                    Some(StdoutStream {
                        sub_id: sub_id.clone(),
                        call_id: call_id.clone(),
                        tx_event: sess.tx_event.clone(),
                    })
                },
            },
        )
        .await;

    match output_result {
        Ok(output) => {
            let ExecToolCallOutput { exit_code, .. } = &output;

            let is_success = *exit_code == 0;
            let content = format_exec_output(&output);
            ResponseInputItem::FunctionCallOutput {
                call_id: call_id.clone(),
                output: FunctionCallOutputPayload {
                    content,
                    success: Some(is_success),
                },
            }
        }
        Err(CodexErr::Sandbox(error)) => {
            handle_sandbox_error(
                turn_diff_tracker,
                params,
                exec_command_context,
                error,
                sandbox_type,
                sess,
                turn_context,
            )
            .await
        }
        Err(e) => ResponseInputItem::FunctionCallOutput {
            call_id: call_id.clone(),
            output: FunctionCallOutputPayload {
                content: format!("execution error: {e}"),
                success: None,
            },
        },
    }
}

async fn handle_sandbox_error(
    turn_diff_tracker: &mut TurnDiffTracker,
    params: ExecParams,
    exec_command_context: ExecCommandContext,
    error: SandboxErr,
    sandbox_type: SandboxType,
    sess: &Session,
    turn_context: &TurnContext,
) -> ResponseInputItem {
    let call_id = exec_command_context.call_id.clone();
    let sub_id = exec_command_context.sub_id.clone();
    let cwd = exec_command_context.cwd.clone();

    // Early out if either the user never wants to be asked for approval, or
    // we're letting the model manage escalation requests. Otherwise, continue
    match turn_context.approval_policy {
        AskForApproval::Never | AskForApproval::OnRequest => {
            return ResponseInputItem::FunctionCallOutput {
                call_id,
                output: FunctionCallOutputPayload {
                    content: format!(
                        "failed in sandbox {sandbox_type:?} with execution error: {error}"
                    ),
                    success: Some(false),
                },
            };
        }
        AskForApproval::UnlessTrusted | AskForApproval::OnFailure => (),
    }

    // similarly, if the command timed out, we can simply return this failure to the model
    if matches!(error, SandboxErr::Timeout) {
        return ResponseInputItem::FunctionCallOutput {
            call_id,
            output: FunctionCallOutputPayload {
                content: format!(
                    "command timed out after {} milliseconds",
                    params.timeout_duration().as_millis()
                ),
                success: Some(false),
            },
        };
    }

    // Note that when `error` is `SandboxErr::Denied`, it could be a false
    // positive. That is, it may have exited with a non-zero exit code, not
    // because the sandbox denied it, but because that is its expected behavior,
    // i.e., a grep command that did not match anything. Ideally we would
    // include additional metadata on the command to indicate whether non-zero
    // exit codes merit a retry.

    // For now, we categorically ask the user to retry without sandbox and
    // emit the raw error as a background event.
    sess.notify_background_event(&sub_id, format!("Execution failed: {error}"))
        .await;

    let rx_approve = sess
        .request_command_approval(
            sub_id.clone(),
            call_id.clone(),
            params.command.clone(),
            cwd.clone(),
            Some("command failed; retry without sandbox?".to_string()),
        )
        .await;

    match rx_approve.await.unwrap_or_default() {
        ReviewDecision::Approved | ReviewDecision::ApprovedForSession => {
            // Persist this command as pre‑approved for the
            // remainder of the session so future
            // executions skip the sandbox directly.
            // TODO(ragona): Isn't this a bug? It always saves the command in an | fork?
            sess.add_approved_command(params.command.clone());
            // Inform UI we are retrying without sandbox.
            sess.notify_background_event(&sub_id, "retrying command without sandbox")
                .await;

            // This is an escalated retry; the policy will not be
            // examined and the sandbox has been set to `None`.
            let retry_output_result = sess
                .run_exec_with_events(
                    turn_diff_tracker,
                    exec_command_context.clone(),
                    ExecInvokeArgs {
                        params,
                        sandbox_type: SandboxType::None,
                        sandbox_policy: &turn_context.sandbox_policy,
                        codex_linux_sandbox_exe: &sess.codex_linux_sandbox_exe,
                        stdout_stream: if exec_command_context.apply_patch.is_some() {
                            None
                        } else {
                            Some(StdoutStream {
                                sub_id: sub_id.clone(),
                                call_id: call_id.clone(),
                                tx_event: sess.tx_event.clone(),
                            })
                        },
                    },
                )
                .await;

            match retry_output_result {
                Ok(retry_output) => {
                    let ExecToolCallOutput { exit_code, .. } = &retry_output;

                    let is_success = *exit_code == 0;
                    let content = format_exec_output(&retry_output);

                    ResponseInputItem::FunctionCallOutput {
                        call_id: call_id.clone(),
                        output: FunctionCallOutputPayload {
                            content,
                            success: Some(is_success),
                        },
                    }
                }
                Err(e) => ResponseInputItem::FunctionCallOutput {
                    call_id: call_id.clone(),
                    output: FunctionCallOutputPayload {
                        content: format!("retry failed: {e}"),
                        success: None,
                    },
                },
            }
        }
        ReviewDecision::Denied | ReviewDecision::Abort => {
            // Fall through to original failure handling.
            ResponseInputItem::FunctionCallOutput {
                call_id,
                output: FunctionCallOutputPayload {
                    content: "exec command rejected by user".to_string(),
                    success: None,
                },
            }
        }
    }
}

fn format_exec_output_str(exec_output: &ExecToolCallOutput) -> String {
    let ExecToolCallOutput {
        aggregated_output, ..
    } = exec_output;

    // Head+tail truncation for the model: show the beginning and end with an elision.
    // Clients still receive full streams; only this formatted summary is capped.

    let s = aggregated_output.text.as_str();
    let total_lines = s.lines().count();
    if s.len() <= MODEL_FORMAT_MAX_BYTES && total_lines <= MODEL_FORMAT_MAX_LINES {
        return s.to_string();
    }

    let lines: Vec<&str> = s.lines().collect();
    let head_take = MODEL_FORMAT_HEAD_LINES.min(lines.len());
    let tail_take = MODEL_FORMAT_TAIL_LINES.min(lines.len().saturating_sub(head_take));
    let omitted = lines.len().saturating_sub(head_take + tail_take);

    // Join head and tail blocks (lines() strips newlines; reinsert them)
    let head_block = lines
        .iter()
        .take(head_take)
        .cloned()
        .collect::<Vec<_>>()
        .join("\n");
    let tail_block = if tail_take > 0 {
        lines[lines.len() - tail_take..].join("\n")
    } else {
        String::new()
    };
    let marker = format!("\n[... omitted {omitted} of {total_lines} lines ...]\n\n");

    // Byte budgets for head/tail around the marker
    let mut head_budget = MODEL_FORMAT_HEAD_BYTES.min(MODEL_FORMAT_MAX_BYTES);
    let tail_budget = MODEL_FORMAT_MAX_BYTES.saturating_sub(head_budget + marker.len());
    if tail_budget == 0 && marker.len() >= MODEL_FORMAT_MAX_BYTES {
        // Degenerate case: marker alone exceeds budget; return a clipped marker
        return take_bytes_at_char_boundary(&marker, MODEL_FORMAT_MAX_BYTES).to_string();
    }
    if tail_budget == 0 {
        // Make room for the marker by shrinking head
        head_budget = MODEL_FORMAT_MAX_BYTES.saturating_sub(marker.len());
    }

    // Enforce line-count cap by trimming head/tail lines
    let head_lines_text = head_block;
    let tail_lines_text = tail_block;
    // Build final string respecting byte budgets
    let head_part = take_bytes_at_char_boundary(&head_lines_text, head_budget);
    let mut result = String::with_capacity(MODEL_FORMAT_MAX_BYTES.min(s.len()));
    result.push_str(head_part);
    result.push_str(&marker);

    let remaining = MODEL_FORMAT_MAX_BYTES.saturating_sub(result.len());
    let tail_budget_final = remaining;
    let tail_part = take_last_bytes_at_char_boundary(&tail_lines_text, tail_budget_final);
    result.push_str(tail_part);

    result
}

// Truncate a &str to a byte budget at a char boundary (prefix)
#[inline]
fn take_bytes_at_char_boundary(s: &str, maxb: usize) -> &str {
    if s.len() <= maxb {
        return s;
    }
    let mut last_ok = 0;
    for (i, ch) in s.char_indices() {
        let nb = i + ch.len_utf8();
        if nb > maxb {
            break;
        }
        last_ok = nb;
    }
    &s[..last_ok]
}

// Take a suffix of a &str within a byte budget at a char boundary
#[inline]
fn take_last_bytes_at_char_boundary(s: &str, maxb: usize) -> &str {
    if s.len() <= maxb {
        return s;
    }
    let mut start = s.len();
    let mut used = 0usize;
    for (i, ch) in s.char_indices().rev() {
        let nb = ch.len_utf8();
        if used + nb > maxb {
            break;
        }
        start = i;
        used += nb;
        if start == 0 {
            break;
        }
    }
    &s[start..]
}

/// Exec output is a pre-serialized JSON payload
fn format_exec_output(exec_output: &ExecToolCallOutput) -> String {
    let ExecToolCallOutput {
        exit_code,
        duration,
        ..
    } = exec_output;

    #[derive(Serialize)]
    struct ExecMetadata {
        exit_code: i32,
        duration_seconds: f32,
    }

    #[derive(Serialize)]
    struct ExecOutput<'a> {
        output: &'a str,
        metadata: ExecMetadata,
    }

    // round to 1 decimal place
    let duration_seconds = ((duration.as_secs_f32()) * 10.0).round() / 10.0;

    let formatted_output = format_exec_output_str(exec_output);

    let payload = ExecOutput {
        output: &formatted_output,
        metadata: ExecMetadata {
            exit_code: *exit_code,
            duration_seconds,
        },
    };

    #[expect(clippy::expect_used)]
    serde_json::to_string(&payload).expect("serialize ExecOutput")
}

fn get_last_assistant_message_from_turn(responses: &[ResponseItem]) -> Option<String> {
    responses.iter().rev().find_map(|item| {
        if let ResponseItem::Message { role, content, .. } = item {
            if role == "assistant" {
                content.iter().rev().find_map(|ci| {
                    if let ContentItem::OutputText { text } = ci {
                        Some(text.clone())
                    } else {
                        None
                    }
                })
            } else {
                None
            }
        } else {
            None
        }
    })
}

async fn drain_to_completed(
    sess: &Session,
    turn_context: &TurnContext,
    sub_id: &str,
    prompt: &Prompt,
) -> CodexResult<()> {
    let mut stream = turn_context.client.clone().stream(prompt).await?;
    loop {
        let maybe_event = stream.next().await;
        let Some(event) = maybe_event else {
            return Err(CodexErr::Stream(
                "stream closed before response.completed".into(),
                None,
            ));
        };
        match event {
            Ok(ResponseEvent::OutputItemDone(item)) => {
                // Record only to in-memory conversation history; avoid state snapshot.
                let mut state = sess.state.lock_unchecked();
                state.history.record_items(std::slice::from_ref(&item));
            }
            Ok(ResponseEvent::Completed {
                response_id: _,
                token_usage,
            }) => {
                // some providers don't return token usage, so we default
                // TODO: consider approximate token usage
                let token_usage = token_usage.unwrap_or_default();
                sess.tx_event
                    .send(Event {
                        id: sub_id.to_string(),
                        msg: EventMsg::TokenCount(token_usage),
                    })
                    .await
                    .ok();

                return Ok(());
            }
            Ok(_) => continue,
            Err(e) => return Err(e),
        }
    }
}

fn convert_call_tool_result_to_function_call_output_payload(
    call_tool_result: &CallToolResult,
) -> FunctionCallOutputPayload {
    let CallToolResult {
        content,
        is_error,
        structured_content,
    } = call_tool_result;

    // In terms of what to send back to the model, we prefer structured_content,
    // if available, and fallback to content, otherwise.
    let mut is_success = is_error != &Some(true);
    let content = if let Some(structured_content) = structured_content
        && structured_content != &serde_json::Value::Null
        && let Ok(serialized_structured_content) = serde_json::to_string(&structured_content)
    {
        serialized_structured_content
    } else {
        match serde_json::to_string(&content) {
            Ok(serialized_content) => serialized_content,
            Err(err) => {
                // If we could not serialize either content or structured_content to
                // JSON, flag this as an error.
                is_success = false;
                err.to_string()
            }
        }
    };

    FunctionCallOutputPayload {
        content,
        success: Some(is_success),
    }
}

#[cfg(test)]
mod tests {
    use super::*;
    use mcp_types::ContentBlock;
    use mcp_types::TextContent;
    use pretty_assertions::assert_eq;
    use serde_json::json;
    use std::time::Duration as StdDuration;
    use tempfile::TempDir;

    fn write_executable_script(dir: &TempDir, name: &str, body: &str) -> std::path::PathBuf {
        use std::io::Write as _;
        let path = dir.path().join(name);
        let mut f = std::fs::File::create(&path).expect("create script");
        // Always use POSIX sh to maximize portability across CI/macOS.
        writeln!(f, "#!/bin/sh\n{body}").expect("write script");
        drop(f);
        #[cfg(unix)]
        {
            use std::os::unix::fs::PermissionsExt as _;
            let mut perm = std::fs::metadata(&path).expect("stat").permissions();
            perm.set_mode(0o755);
            std::fs::set_permissions(&path, perm).expect("chmod");
        }
        path
    }

    async fn make_session_with_hooks(
        pre: Option<Vec<String>>,
        post: Option<Vec<String>>,
        user_prompt_submit: Option<Vec<String>>,
        stop: Option<Vec<String>>,
        cwd: &std::path::Path,
    ) -> (Arc<Session>, TurnContext, async_channel::Receiver<Event>) {
        // Minimal TOML config with hooks injected
        let mut cfg = crate::config::ConfigToml::default();
        cfg.model = Some("gpt-3.5-turbo".to_string());
        cfg.hooks = Some(crate::config::HooksToml {
            pre_tool_use: pre,
            post_tool_use: post,
            user_prompt_submit,
            stop,
            timeout_ms: Some(2_000),
        });

        let overrides = crate::config::ConfigOverrides {
            cwd: Some(cwd.to_path_buf()),
            ..Default::default()
        };
        let codex_home = TempDir::new().unwrap();
        let config = crate::config::Config::load_from_base_config_with_overrides(
            cfg,
            overrides,
            codex_home.path().to_path_buf(),
        )
        .expect("load config");

        let (tx_event, rx_event) = async_channel::unbounded();
        let auth_manager = AuthManager::shared(config.codex_home.clone(), config.preferred_auth_method);

        // Mirror Codex::spawn's ConfigureSession
        let user_instructions = crate::project_doc::get_user_instructions(&config).await;
        let configure_session = ConfigureSession {
            provider: config.model_provider.clone(),
            model: config.model.clone(),
            model_reasoning_effort: config.model_reasoning_effort,
            model_reasoning_summary: config.model_reasoning_summary,
            user_instructions,
            base_instructions: config.base_instructions.clone(),
            approval_policy: config.approval_policy,
            sandbox_policy: config.sandbox_policy.clone(),
            disable_response_storage: config.disable_response_storage,
            notify: config.notify.clone(),
            cwd: config.cwd.clone(),
            resume_path: None,
            hooks: config.hooks.clone(),
        };

        let (sess, tc) = Session::new(
            configure_session,
            Arc::new(config),
            auth_manager,
            tx_event,
            None,
        )
        .await
        .expect("session");
        (sess, tc, rx_event)
    }

    fn text_block(s: &str) -> ContentBlock {
        ContentBlock::TextContent(TextContent {
            annotations: None,
            text: s.to_string(),
            r#type: "text".to_string(),
        })
    }

    #[test]
    fn prefers_structured_content_when_present() {
        let ctr = CallToolResult {
            // Content present but should be ignored because structured_content is set.
            content: vec![text_block("ignored")],
            is_error: None,
            structured_content: Some(json!({
                "ok": true,
                "value": 42
            })),
        };

        let got = convert_call_tool_result_to_function_call_output_payload(&ctr);
        let expected = FunctionCallOutputPayload {
            content: serde_json::to_string(&json!({
                "ok": true,
                "value": 42
            }))
            .unwrap(),
            success: Some(true),
        };

        assert_eq!(expected, got);
    }

    #[test]
    fn model_truncation_head_tail_by_lines() {
        // Build 400 short lines so line-count limit, not byte budget, triggers truncation
        let lines: Vec<String> = (1..=400).map(|i| format!("line{i}")).collect();
        let full = lines.join("\n");

        let exec = ExecToolCallOutput {
            exit_code: 0,
            stdout: StreamOutput::new(String::new()),
            stderr: StreamOutput::new(String::new()),
            aggregated_output: StreamOutput::new(full.clone()),
            duration: StdDuration::from_secs(1),
        };

        let out = format_exec_output_str(&exec);

        // Expect elision marker with correct counts
        let omitted = 400 - MODEL_FORMAT_MAX_LINES; // 144
        let marker = format!("\n[... omitted {omitted} of 400 lines ...]\n\n");
        assert!(out.contains(&marker), "missing marker: {out}");

        // Validate head and tail
        let parts: Vec<&str> = out.split(&marker).collect();
        assert_eq!(parts.len(), 2, "expected one marker split");
        let head = parts[0];
        let tail = parts[1];

        let expected_head: String = (1..=MODEL_FORMAT_HEAD_LINES)
            .map(|i| format!("line{i}"))
            .collect::<Vec<_>>()
            .join("\n");
        assert!(head.starts_with(&expected_head), "head mismatch");

        let expected_tail: String = ((400 - MODEL_FORMAT_TAIL_LINES + 1)..=400)
            .map(|i| format!("line{i}"))
            .collect::<Vec<_>>()
            .join("\n");
        assert!(tail.ends_with(&expected_tail), "tail mismatch");
    }

    #[test]
    fn model_truncation_respects_byte_budget() {
        // Construct a large output (about 100kB) so byte budget dominates
        let big_line = "x".repeat(100);
        let full = std::iter::repeat_n(big_line.clone(), 1000)
            .collect::<Vec<_>>()
            .join("\n");

        let exec = ExecToolCallOutput {
            exit_code: 0,
            stdout: StreamOutput::new(String::new()),
            stderr: StreamOutput::new(String::new()),
            aggregated_output: StreamOutput::new(full.clone()),
            duration: StdDuration::from_secs(1),
        };

        let out = format_exec_output_str(&exec);
        assert!(out.len() <= MODEL_FORMAT_MAX_BYTES, "exceeds byte budget");
        assert!(out.contains("omitted"), "should contain elision marker");

        // Ensure head and tail are drawn from the original
        assert!(full.starts_with(out.chars().take(8).collect::<String>().as_str()));
        assert!(
            full.ends_with(
                out.chars()
                    .rev()
                    .take(8)
                    .collect::<String>()
                    .chars()
                    .rev()
                    .collect::<String>()
                    .as_str()
            )
        );
    }

    #[test]
    fn falls_back_to_content_when_structured_is_null() {
        let ctr = CallToolResult {
            content: vec![text_block("hello"), text_block("world")],
            is_error: None,
            structured_content: Some(serde_json::Value::Null),
        };

        let got = convert_call_tool_result_to_function_call_output_payload(&ctr);
        let expected = FunctionCallOutputPayload {
            content: serde_json::to_string(&vec![text_block("hello"), text_block("world")])
                .unwrap(),
            success: Some(true),
        };

        assert_eq!(expected, got);
    }

    #[test]
    fn success_flag_reflects_is_error_true() {
        let ctr = CallToolResult {
            content: vec![text_block("unused")],
            is_error: Some(true),
            structured_content: Some(json!({ "message": "bad" })),
        };

        let got = convert_call_tool_result_to_function_call_output_payload(&ctr);
        let expected = FunctionCallOutputPayload {
            content: serde_json::to_string(&json!({ "message": "bad" })).unwrap(),
            success: Some(false),
        };

        assert_eq!(expected, got);
    }

    #[test]
    fn success_flag_true_with_no_error_and_content_used() {
        let ctr = CallToolResult {
            content: vec![text_block("alpha")],
            is_error: Some(false),
            structured_content: None,
        };

        let got = convert_call_tool_result_to_function_call_output_payload(&ctr);
        let expected = FunctionCallOutputPayload {
            content: serde_json::to_string(&vec![text_block("alpha")]).unwrap(),
            success: Some(true),
        };

        assert_eq!(expected, got);
    }

    #[tokio::test]
    async fn pre_tool_hook_aborts_shell_call() {
        let tmp = TempDir::new().unwrap();
        let hook = write_executable_script(&tmp, "pre_fail.sh", "exit 7");
        let (sess, tc, _rx) = make_session_with_hooks(
            Some(vec![hook.to_string_lossy().to_string()]),
            None,
            None,
            None,
            tmp.path(),
        )
        .await;

        let args = serde_json::to_string(&json!({
            "command": ["sh", "-c", "echo hi"],
            "workdir": null,
            "timeout_ms": null
        }))
        .unwrap();

        let out = handle_function_call(
            &sess,
            &tc,
            &mut TurnDiffTracker::new(),
            "sub1".to_string(),
            "shell".to_string(),
            args,
            "c1".to_string(),
        )
        .await;

        match out {
            ResponseInputItem::FunctionCallOutput { output, .. } => {
                assert_eq!(output.success, Some(false));
                assert!(output.content.contains("pre_tool_use hook failed"));
            }
            other => panic!("unexpected response: {other:?}"),
        }
    }

    #[tokio::test]
    async fn post_tool_hook_error_is_logged_not_altering_result() {
        let tmp = TempDir::new().unwrap();
        let pre_ok = write_executable_script(&tmp, "pre_ok.sh", "exit 0");
        let post_fail = write_executable_script(&tmp, "post_fail.sh", "echo hookerr 1>&2; exit 9");
        let (sess, tc, rx) = make_session_with_hooks(
            Some(vec![pre_ok.to_string_lossy().to_string()]),
            Some(vec![post_fail.to_string_lossy().to_string()]),
            None,
            None,
            tmp.path(),
        )
        .await;

        let args = serde_json::to_string(&json!({
            "command": ["sh", "-c", "true"],
            "workdir": null,
            "timeout_ms": null
        }))
        .unwrap();

        let out = handle_function_call(
            &sess,
            &tc,
            &mut TurnDiffTracker::new(),
            "sub2".to_string(),
            "shell".to_string(),
            args,
            "c2".to_string(),
        )
        .await;

        match out {
            ResponseInputItem::FunctionCallOutput { output, .. } => {
                assert_eq!(output.success, Some(true));
            }
            other => panic!("unexpected response: {other:?}"),
        }

        // Drain events; expect an Error event from the post hook failure
        let mut saw_error = false;
        while let Ok(ev) = rx.try_recv() {
            if let EventMsg::Error(ErrorEvent { message }) = ev.msg {
                if message.contains("post_tool_use hook failed") {
                    saw_error = true;
                    break;
                }
            }
        }
        assert!(saw_error, "expected Error event from post hook failure");
    }

    #[tokio::test]
    async fn user_prompt_submit_hook_errors_are_logged() {
        let tmp = TempDir::new().unwrap();
        let ups_fail = write_executable_script(&tmp, "ups_fail.sh", "exit 3");
        let (sess, _tc, rx) = make_session_with_hooks(
            None,
            None,
            Some(vec![ups_fail.to_string_lossy().to_string()]),
            None,
            tmp.path(),
        )
        .await;

        sess
            .run_user_prompt_submit_hook(
                "sub3",
                &[InputItem::Text {
                    text: "hello".to_string(),
                }],
            )
            .await;

        let mut saw_error = false;
        while let Ok(ev) = rx.try_recv() {
            if let EventMsg::Error(ErrorEvent { message }) = ev.msg {
                if message.contains("user_prompt_submit hook failed") {
                    saw_error = true;
                    break;
                }
            }
        }
        assert!(saw_error, "expected Error event from user_prompt_submit hook failure");
    }

    #[tokio::test]
    async fn stop_hook_errors_are_logged() {
        let tmp = TempDir::new().unwrap();
        let stop_fail = write_executable_script(&tmp, "stop_fail.sh", "exit 5");
        let (sess, _tc, rx) = make_session_with_hooks(
            None,
            None,
            None,
            Some(vec![stop_fail.to_string_lossy().to_string()]),
            tmp.path(),
        )
        .await;

        sess.run_stop_hook("sub4").await;

        let mut saw_error = false;
        while let Ok(ev) = rx.try_recv() {
            if let EventMsg::Error(ErrorEvent { message }) = ev.msg {
                if message.contains("stop hook failed") {
                    saw_error = true;
                    break;
                }
            }
        }
        assert!(saw_error, "expected Error event from stop hook failure");
    }
}<|MERGE_RESOLUTION|>--- conflicted
+++ resolved
@@ -193,11 +193,7 @@
             disable_response_storage: config.disable_response_storage,
             notify: config.notify.clone(),
             cwd: config.cwd.clone(),
-<<<<<<< HEAD
-            resume_path,
             hooks: config.hooks.clone(),
-=======
->>>>>>> a56eb481
         };
 
         // Generate a unique ID for the lifetime of this Codex session.
@@ -362,13 +358,8 @@
     /// `ConfigureSession` operation so that the business-logic layer can
     /// operate deterministically.
     cwd: PathBuf,
-<<<<<<< HEAD
-
-    resume_path: Option<PathBuf>,
     /// Hooks configuration resolved from config.
     hooks: HooksConfig,
-=======
->>>>>>> a56eb481
 }
 
 impl Session {
@@ -391,11 +382,7 @@
             disable_response_storage,
             notify,
             cwd,
-<<<<<<< HEAD
-            resume_path,
             hooks,
-=======
->>>>>>> a56eb481
         } = configure_session;
         debug!("Configuring session: model={model}; provider={provider:?}");
         if !cwd.is_absolute() {
@@ -3478,7 +3465,6 @@
             disable_response_storage: config.disable_response_storage,
             notify: config.notify.clone(),
             cwd: config.cwd.clone(),
-            resume_path: None,
             hooks: config.hooks.clone(),
         };
 
@@ -3487,7 +3473,6 @@
             Arc::new(config),
             auth_manager,
             tx_event,
-            None,
         )
         .await
         .expect("session");

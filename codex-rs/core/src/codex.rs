use std::borrow::Cow;
use std::collections::HashMap;
<<<<<<< HEAD
use std::collections::HashSet;
=======
>>>>>>> acc2b63d
use std::path::Path;
use std::path::PathBuf;
use std::sync::Arc;
use std::sync::atomic::AtomicU64;
use std::time::Duration;

use crate::AuthManager;
use crate::client_common::REVIEW_PROMPT;
use crate::event_mapping::map_response_item_to_event_messages;
use crate::function_tool::FunctionCallError;
use crate::review_format::format_review_findings_block;
use crate::user_notification::UserNotifier;
use async_channel::Receiver;
use async_channel::Sender;
use codex_apply_patch::ApplyPatchAction;
use codex_apply_patch::MaybeApplyPatchVerified;
use codex_apply_patch::maybe_parse_apply_patch_verified;
use codex_protocol::mcp_protocol::ConversationId;
use codex_protocol::protocol::ConversationPathResponseEvent;
use codex_protocol::protocol::ExitedReviewModeEvent;
use codex_protocol::protocol::ReviewRequest;
use codex_protocol::protocol::RolloutItem;
use codex_protocol::protocol::TaskStartedEvent;
use codex_protocol::protocol::TurnAbortReason;
use codex_protocol::protocol::TurnAbortedEvent;
use codex_protocol::protocol::TurnContextItem;
use futures::prelude::*;
use mcp_types::CallToolResult;
use serde::Deserialize;
use serde::Serialize;
use serde_json;
use serde_json::Value;
use tokio::sync::Mutex;
use tokio::sync::oneshot;
use tokio::task::AbortHandle;
use tracing::debug;
use tracing::error;
use tracing::info;
use tracing::trace;
use tracing::warn;

use crate::ModelProviderInfo;
use crate::apply_patch;
use crate::apply_patch::ApplyPatchExec;
use crate::apply_patch::CODEX_APPLY_PATCH_ARG1;
use crate::apply_patch::InternalApplyPatchInvocation;
use crate::apply_patch::convert_apply_patch_to_protocol;
use crate::client::ModelClient;
use crate::client_common::Prompt;
use crate::client_common::ResponseEvent;
use crate::config::Config;
use crate::config::HooksConfig;
use crate::config_types::ShellEnvironmentPolicy;
use crate::conversation_history::ConversationHistory;
use crate::environment_context::EnvironmentContext;
use crate::error::CodexErr;
use crate::error::Result as CodexResult;
use crate::error::SandboxErr;
use crate::error::get_error_message_ui;
use crate::exec::ExecParams;
use crate::exec::ExecToolCallOutput;
use crate::exec::SandboxType;
use crate::exec::StdoutStream;
use crate::exec::StreamOutput;
use crate::exec::process_exec_tool_call;
use crate::exec_command::EXEC_COMMAND_TOOL_NAME;
use crate::exec_command::ExecCommandParams;
use crate::exec_command::ExecSessionManager;
use crate::exec_command::WRITE_STDIN_TOOL_NAME;
use crate::exec_command::WriteStdinParams;
use crate::exec_env::create_env;
use crate::mcp_connection_manager::McpConnectionManager;
use crate::mcp_tool_call::handle_mcp_tool_call;
use crate::model_family::find_family_for_model;
use crate::openai_model_info::get_model_info;
use crate::openai_tools::ApplyPatchToolArgs;
use crate::openai_tools::ToolsConfig;
use crate::openai_tools::ToolsConfigParams;
use crate::openai_tools::get_openai_tools;
use crate::parse_command::parse_command;
use crate::plan_tool::handle_update_plan;
use crate::project_doc::get_user_instructions;
use crate::protocol::AgentMessageDeltaEvent;
use crate::protocol::AgentReasoningDeltaEvent;
use crate::protocol::AgentReasoningRawContentDeltaEvent;
use crate::protocol::AgentReasoningSectionBreakEvent;
use crate::protocol::ApplyPatchApprovalRequestEvent;
use crate::protocol::AskForApproval;
use crate::protocol::BackgroundEventEvent;
use crate::protocol::ErrorEvent;
use crate::protocol::Event;
use crate::protocol::EventMsg;
use crate::protocol::ExecApprovalRequestEvent;
use crate::protocol::ExecCommandBeginEvent;
use crate::protocol::ExecCommandEndEvent;
use crate::protocol::FileChange;
use crate::protocol::InputItem;
use crate::protocol::ListCustomPromptsResponseEvent;
use crate::protocol::Op;
use crate::protocol::PatchApplyBeginEvent;
use crate::protocol::PatchApplyEndEvent;
use crate::protocol::RateLimitSnapshot;
use crate::protocol::ReviewDecision;
use crate::protocol::ReviewOutputEvent;
use crate::protocol::SandboxPolicy;
use crate::protocol::SessionConfiguredEvent;
use crate::protocol::StreamErrorEvent;
use crate::protocol::Submission;
use crate::protocol::TaskCompleteEvent;
use crate::protocol::TokenCountEvent;
use crate::protocol::TokenUsage;
use crate::protocol::TurnDiffEvent;
use crate::protocol::WebSearchBeginEvent;
use crate::rollout::RolloutRecorder;
use crate::rollout::RolloutRecorderParams;
use crate::safety::SafetyCheck;
use crate::safety::assess_command_safety;
use crate::safety::assess_safety_for_untrusted_command;
use crate::shell;
use crate::state::ActiveTurn;
use crate::state::SessionServices;
use crate::turn_diff_tracker::TurnDiffTracker;
use crate::unified_exec::UnifiedExecSessionManager;
use crate::user_instructions::UserInstructions;
use crate::user_notification::UserNotification;
use crate::util::backoff;
use codex_protocol::config_types::ReasoningEffort as ReasoningEffortConfig;
use codex_protocol::config_types::ReasoningSummary as ReasoningSummaryConfig;
use codex_protocol::custom_prompts::CustomPrompt;
use codex_protocol::models::ContentItem;
use codex_protocol::models::FunctionCallOutputPayload;
use codex_protocol::models::LocalShellAction;
use codex_protocol::models::ResponseInputItem;
use codex_protocol::models::ResponseItem;
use codex_protocol::models::ShellToolCallParams;
use codex_protocol::protocol::InitialHistory;

pub mod compact;
use self::compact::build_compacted_history;
use self::compact::collect_user_messages;

/// The high-level interface to the Codex system.
/// It operates as a queue pair where you send submissions and receive events.
pub struct Codex {
    next_id: AtomicU64,
    tx_sub: Sender<Submission>,
    rx_event: Receiver<Event>,
}

/// Wrapper returned by [`Codex::spawn`] containing the spawned [`Codex`],
/// the submission id for the initial `ConfigureSession` request and the
/// unique session id.
pub struct CodexSpawnOk {
    pub codex: Codex,
    pub conversation_id: ConversationId,
}

pub(crate) const INITIAL_SUBMIT_ID: &str = "";
pub(crate) const SUBMISSION_CHANNEL_CAPACITY: usize = 64;

// Model-formatting limits: clients get full streams; oonly content sent to the model is truncated.
pub(crate) const MODEL_FORMAT_MAX_BYTES: usize = 10 * 1024; // 10 KiB
pub(crate) const MODEL_FORMAT_MAX_LINES: usize = 256; // lines
pub(crate) const MODEL_FORMAT_HEAD_LINES: usize = MODEL_FORMAT_MAX_LINES / 2;
pub(crate) const MODEL_FORMAT_TAIL_LINES: usize = MODEL_FORMAT_MAX_LINES - MODEL_FORMAT_HEAD_LINES; // 128
pub(crate) const MODEL_FORMAT_HEAD_BYTES: usize = MODEL_FORMAT_MAX_BYTES / 2;

impl Codex {
    /// Spawn a new [`Codex`] and initialize the session.
    pub async fn spawn(
        config: Config,
        auth_manager: Arc<AuthManager>,
        conversation_history: InitialHistory,
    ) -> CodexResult<CodexSpawnOk> {
        let (tx_sub, rx_sub) = async_channel::bounded(SUBMISSION_CHANNEL_CAPACITY);
        let (tx_event, rx_event) = async_channel::unbounded();

        let user_instructions = get_user_instructions(&config).await;

        let config = Arc::new(config);

        let configure_session = ConfigureSession {
            provider: config.model_provider.clone(),
            model: config.model.clone(),
            model_reasoning_effort: config.model_reasoning_effort,
            model_reasoning_summary: config.model_reasoning_summary,
            user_instructions,
            base_instructions: config.base_instructions.clone(),
            approval_policy: config.approval_policy,
            sandbox_policy: config.sandbox_policy.clone(),
            notify: UserNotifier::new(config.notify.clone()),
            cwd: config.cwd.clone(),
            hooks: config.hooks.clone(),
        };

        // Generate a unique ID for the lifetime of this Codex session.
        let (session, turn_context) = Session::new(
            configure_session,
            config.clone(),
            auth_manager.clone(),
            tx_event.clone(),
            conversation_history,
        )
        .await
        .map_err(|e| {
            error!("Failed to create session: {e:#}");
            CodexErr::InternalAgentDied
        })?;
        let conversation_id = session.conversation_id;

        // This task will run until Op::Shutdown is received.
        tokio::spawn(submission_loop(session, turn_context, config, rx_sub));
        let codex = Codex {
            next_id: AtomicU64::new(0),
            tx_sub,
            rx_event,
        };

        Ok(CodexSpawnOk {
            codex,
            conversation_id,
        })
    }

    /// Submit the `op` wrapped in a `Submission` with a unique ID.
    pub async fn submit(&self, op: Op) -> CodexResult<String> {
        let id = self
            .next_id
            .fetch_add(1, std::sync::atomic::Ordering::SeqCst)
            .to_string();
        let sub = Submission { id: id.clone(), op };
        self.submit_with_id(sub).await?;
        Ok(id)
    }

    /// Use sparingly: prefer `submit()` so Codex is responsible for generating
    /// unique IDs for each submission.
    pub async fn submit_with_id(&self, sub: Submission) -> CodexResult<()> {
        self.tx_sub
            .send(sub)
            .await
            .map_err(|_| CodexErr::InternalAgentDied)?;
        Ok(())
    }

    pub async fn next_event(&self) -> CodexResult<Event> {
        let event = self
            .rx_event
            .recv()
            .await
            .map_err(|_| CodexErr::InternalAgentDied)?;
        Ok(event)
    }
}

use crate::state::SessionState;

/// Context for an initialized model agent
///
/// A session has at most 1 running task at a time, and can be interrupted by user input.
pub(crate) struct Session {
    conversation_id: ConversationId,
    tx_event: Sender<Event>,
<<<<<<< HEAD

    /// Manager for external MCP servers/tools.
    mcp_connection_manager: McpConnectionManager,
    session_manager: ExecSessionManager,
    unified_exec_manager: UnifiedExecSessionManager,

    /// External notifier command (will be passed as args to exec()). When
    /// `None` this feature is disabled.
    notify: Option<Vec<String>>,

    /// Optional rollout recorder for persisting the conversation transcript so
    /// sessions can be replayed or inspected later.
    rollout: Mutex<Option<RolloutRecorder>>,
    state: Mutex<State>,
    codex_linux_sandbox_exe: Option<PathBuf>,
    user_shell: shell::Shell,
    show_raw_agent_reasoning: bool,
    /// Hooks configuration for synchronous hook execution.
    hooks: HooksConfig,
=======
    state: Mutex<SessionState>,
    active_turn: Mutex<Option<ActiveTurn>>,
    services: SessionServices,
    next_internal_sub_id: AtomicU64,
>>>>>>> acc2b63d
}

/// The context needed for a single turn of the conversation.
#[derive(Debug)]
pub(crate) struct TurnContext {
    pub(crate) client: ModelClient,
    /// The session's current working directory. All relative paths provided by
    /// the model as well as sandbox policies are resolved against this path
    /// instead of `std::env::current_dir()`.
    pub(crate) cwd: PathBuf,
    pub(crate) base_instructions: Option<String>,
    pub(crate) user_instructions: Option<String>,
    pub(crate) approval_policy: AskForApproval,
    pub(crate) sandbox_policy: SandboxPolicy,
    pub(crate) shell_environment_policy: ShellEnvironmentPolicy,
    pub(crate) tools_config: ToolsConfig,
    pub(crate) is_review_mode: bool,
    pub(crate) final_output_json_schema: Option<Value>,
}

impl TurnContext {
    fn resolve_path(&self, path: Option<String>) -> PathBuf {
        path.as_ref()
            .map(PathBuf::from)
            .map_or_else(|| self.cwd.clone(), |p| self.cwd.join(p))
    }
}

/// Configure the model session.
struct ConfigureSession {
    /// Provider identifier ("openai", "openrouter", ...).
    provider: ModelProviderInfo,

    /// If not specified, server will use its default model.
    model: String,

    model_reasoning_effort: Option<ReasoningEffortConfig>,
    model_reasoning_summary: ReasoningSummaryConfig,

    /// Model instructions that are appended to the base instructions.
    user_instructions: Option<String>,

    /// Base instructions override.
    base_instructions: Option<String>,

    /// When to escalate for approval for execution
    approval_policy: AskForApproval,
    /// How to sandbox commands executed in the system
    sandbox_policy: SandboxPolicy,

    notify: UserNotifier,

    /// Working directory that should be treated as the *root* of the
    /// session. All relative paths supplied by the model as well as the
    /// execution sandbox are resolved against this directory **instead**
    /// of the process-wide current working directory. CLI front-ends are
    /// expected to expand this to an absolute path before sending the
    /// `ConfigureSession` operation so that the business-logic layer can
    /// operate deterministically.
    cwd: PathBuf,
    /// Hooks configuration resolved from config.
    hooks: HooksConfig,
}

impl Session {
    async fn new(
        configure_session: ConfigureSession,
        config: Arc<Config>,
        auth_manager: Arc<AuthManager>,
        tx_event: Sender<Event>,
        initial_history: InitialHistory,
    ) -> anyhow::Result<(Arc<Self>, TurnContext)> {
        let ConfigureSession {
            provider,
            model,
            model_reasoning_effort,
            model_reasoning_summary,
            user_instructions,
            base_instructions,
            approval_policy,
            sandbox_policy,
            notify,
            cwd,
            hooks,
        } = configure_session;
        debug!("Configuring session: model={model}; provider={provider:?}");
        if !cwd.is_absolute() {
            return Err(anyhow::anyhow!("cwd is not absolute: {cwd:?}"));
        }

        let (conversation_id, rollout_params) = match &initial_history {
            InitialHistory::New | InitialHistory::Forked(_) => {
                let conversation_id = ConversationId::default();
                (
                    conversation_id,
                    RolloutRecorderParams::new(conversation_id, user_instructions.clone()),
                )
            }
            InitialHistory::Resumed(resumed_history) => (
                resumed_history.conversation_id,
                RolloutRecorderParams::resume(resumed_history.rollout_path.clone()),
            ),
        };

        // Error messages to dispatch after SessionConfigured is sent.
        let mut post_session_configured_error_events = Vec::<Event>::new();

        // Kick off independent async setup tasks in parallel to reduce startup latency.
        //
        // - initialize RolloutRecorder with new or resumed session info
        // - spin up MCP connection manager
        // - perform default shell discovery
        // - load history metadata
        let rollout_fut = RolloutRecorder::new(&config, rollout_params);

        let mcp_fut = McpConnectionManager::new(config.mcp_servers.clone());
        let default_shell_fut = shell::default_user_shell();
        let history_meta_fut = crate::message_history::history_metadata(&config);

        // Join all independent futures.
        let (rollout_recorder, mcp_res, default_shell, (history_log_id, history_entry_count)) =
            tokio::join!(rollout_fut, mcp_fut, default_shell_fut, history_meta_fut);

        let rollout_recorder = rollout_recorder.map_err(|e| {
            error!("failed to initialize rollout recorder: {e:#}");
            anyhow::anyhow!("failed to initialize rollout recorder: {e:#}")
        })?;
        let rollout_path = rollout_recorder.rollout_path.clone();
        // Create the mutable state for the Session.
        let state = SessionState::new();

        // Handle MCP manager result and record any startup failures.
        let (mcp_connection_manager, failed_clients) = match mcp_res {
            Ok((mgr, failures)) => (mgr, failures),
            Err(e) => {
                let message = format!("Failed to create MCP connection manager: {e:#}");
                error!("{message}");
                post_session_configured_error_events.push(Event {
                    id: INITIAL_SUBMIT_ID.to_owned(),
                    msg: EventMsg::Error(ErrorEvent { message }),
                });
                (McpConnectionManager::default(), Default::default())
            }
        };

        // Surface individual client start-up failures to the user.
        if !failed_clients.is_empty() {
            for (server_name, err) in failed_clients {
                let message = format!("MCP client for `{server_name}` failed to start: {err:#}");
                error!("{message}");
                post_session_configured_error_events.push(Event {
                    id: INITIAL_SUBMIT_ID.to_owned(),
                    msg: EventMsg::Error(ErrorEvent { message }),
                });
            }
        }

        // Now that the conversation id is final (may have been updated by resume),
        // construct the model client.
        let client = ModelClient::new(
            config.clone(),
            Some(auth_manager.clone()),
            provider.clone(),
            model_reasoning_effort,
            model_reasoning_summary,
            conversation_id,
        );
        let turn_context = TurnContext {
            client,
            tools_config: ToolsConfig::new(&ToolsConfigParams {
                model_family: &config.model_family,
                include_plan_tool: config.include_plan_tool,
                include_apply_patch_tool: config.include_apply_patch_tool,
                include_web_search_request: config.tools_web_search_request,
                use_streamable_shell_tool: config.use_experimental_streamable_shell_tool,
                include_view_image_tool: config.include_view_image_tool,
                experimental_unified_exec_tool: config.use_experimental_unified_exec_tool,
            }),
            user_instructions,
            base_instructions,
            approval_policy,
            sandbox_policy,
            shell_environment_policy: config.shell_environment_policy.clone(),
            cwd,
            is_review_mode: false,
            final_output_json_schema: None,
        };
        let services = SessionServices {
            mcp_connection_manager,
            session_manager: ExecSessionManager::default(),
            unified_exec_manager: UnifiedExecSessionManager::default(),
            notifier: notify,
            rollout: Mutex::new(Some(rollout_recorder)),
            codex_linux_sandbox_exe: config.codex_linux_sandbox_exe.clone(),
            user_shell: default_shell,
            show_raw_agent_reasoning: config.show_raw_agent_reasoning,
<<<<<<< HEAD
            hooks,
=======
        };

        let sess = Arc::new(Session {
            conversation_id,
            tx_event: tx_event.clone(),
            state: Mutex::new(state),
            active_turn: Mutex::new(None),
            services,
            next_internal_sub_id: AtomicU64::new(0),
>>>>>>> acc2b63d
        });

        // Dispatch the SessionConfiguredEvent first and then report any errors.
        // If resuming, include converted initial messages in the payload so UIs can render them immediately.
        let initial_messages = initial_history.get_event_msgs();
        sess.record_initial_history(&turn_context, initial_history)
            .await;

        let events = std::iter::once(Event {
            id: INITIAL_SUBMIT_ID.to_owned(),
            msg: EventMsg::SessionConfigured(SessionConfiguredEvent {
                session_id: conversation_id,
                model,
                reasoning_effort: model_reasoning_effort,
                history_log_id,
                history_entry_count,
                initial_messages,
                rollout_path,
            }),
        })
        .chain(post_session_configured_error_events.into_iter());
        for event in events {
            sess.send_event(event).await;
        }

        Ok((sess, turn_context))
    }

    pub async fn set_task(&self, task: AgentTask) {
        let mut state = self.state.lock().await;
        if let Some(current_task) = state.current_task.take() {
            current_task.abort(TurnAbortReason::Replaced);
        }
        state.current_task = Some(task);
        if let Some(current_task) = &state.current_task {
            let mut active = self.active_turn.lock().await;
            *active = Some(ActiveTurn {
                sub_id: current_task.sub_id.clone(),
                turn_state: std::sync::Arc::new(tokio::sync::Mutex::new(
                    crate::state::TurnState::default(),
                )),
            });
        }
    }

    pub async fn remove_task(&self, sub_id: &str) {
        let mut state = self.state.lock().await;
        if let Some(task) = &state.current_task
            && task.sub_id == sub_id
        {
            state.current_task.take();
        }
        let mut active = self.active_turn.lock().await;
        if let Some(at) = &*active
            && at.sub_id == sub_id
        {
            *active = None;
        }
    }

    fn next_internal_sub_id(&self) -> String {
        let id = self
            .next_internal_sub_id
            .fetch_add(1, std::sync::atomic::Ordering::SeqCst);
        format!("auto-compact-{id}")
    }

    async fn record_initial_history(
        &self,
        turn_context: &TurnContext,
        conversation_history: InitialHistory,
    ) {
        match conversation_history {
            InitialHistory::New => {
                // Build and record initial items (user instructions + environment context)
                let items = self.build_initial_context(turn_context);
                self.record_conversation_items(&items).await;
            }
            InitialHistory::Resumed(_) | InitialHistory::Forked(_) => {
                let rollout_items = conversation_history.get_rollout_items();
                let persist = matches!(conversation_history, InitialHistory::Forked(_));

                // Always add response items to conversation history
                let reconstructed_history =
                    self.reconstruct_history_from_rollout(turn_context, &rollout_items);
                if !reconstructed_history.is_empty() {
                    self.record_into_history(&reconstructed_history).await;
                }

                // If persisting, persist all rollout items as-is (recorder filters)
                if persist && !rollout_items.is_empty() {
                    self.persist_rollout_items(&rollout_items).await;
                }
            }
        }
    }

    /// Persist the event to rollout and send it to clients.
    pub(crate) async fn send_event(&self, event: Event) {
        // Persist the event into rollout (recorder filters as needed)
        let rollout_items = vec![RolloutItem::EventMsg(event.msg.clone())];
        self.persist_rollout_items(&rollout_items).await;
        if let Err(e) = self.tx_event.send(event).await {
            error!("failed to send tool call event: {e}");
        }
    }

    pub async fn request_command_approval(
        &self,
        sub_id: String,
        call_id: String,
        command: Vec<String>,
        cwd: PathBuf,
        reason: Option<String>,
    ) -> ReviewDecision {
        // Add the tx_approve callback to the map before sending the request.
        let (tx_approve, rx_approve) = oneshot::channel();
        let event_id = sub_id.clone();
        let prev_entry = {
            let mut active = self.active_turn.lock().await;
            match active.as_mut() {
                Some(at) => {
                    let mut ts = at.turn_state.lock().await;
                    ts.insert_pending_approval(sub_id, tx_approve)
                }
                None => None,
            }
        };
        if prev_entry.is_some() {
            warn!("Overwriting existing pending approval for sub_id: {event_id}");
        }

        let event = Event {
            id: event_id,
            msg: EventMsg::ExecApprovalRequest(ExecApprovalRequestEvent {
                call_id,
                command,
                cwd,
                reason,
            }),
        };
        self.send_event(event).await;
        rx_approve.await.unwrap_or_default()
    }

    pub async fn request_patch_approval(
        &self,
        sub_id: String,
        call_id: String,
        action: &ApplyPatchAction,
        reason: Option<String>,
        grant_root: Option<PathBuf>,
    ) -> oneshot::Receiver<ReviewDecision> {
        // Add the tx_approve callback to the map before sending the request.
        let (tx_approve, rx_approve) = oneshot::channel();
        let event_id = sub_id.clone();
        let prev_entry = {
            let mut active = self.active_turn.lock().await;
            match active.as_mut() {
                Some(at) => {
                    let mut ts = at.turn_state.lock().await;
                    ts.insert_pending_approval(sub_id, tx_approve)
                }
                None => None,
            }
        };
        if prev_entry.is_some() {
            warn!("Overwriting existing pending approval for sub_id: {event_id}");
        }

        let event = Event {
            id: event_id,
            msg: EventMsg::ApplyPatchApprovalRequest(ApplyPatchApprovalRequestEvent {
                call_id,
                changes: convert_apply_patch_to_protocol(action),
                reason,
                grant_root,
            }),
        };
        self.send_event(event).await;
        rx_approve
    }

    pub async fn notify_approval(&self, sub_id: &str, decision: ReviewDecision) {
        let entry = {
            let mut active = self.active_turn.lock().await;
            match active.as_mut() {
                Some(at) => {
                    let mut ts = at.turn_state.lock().await;
                    ts.remove_pending_approval(sub_id)
                }
                None => None,
            }
        };
        match entry {
            Some(tx_approve) => {
                tx_approve.send(decision).ok();
            }
            None => {
                warn!("No pending approval found for sub_id: {sub_id}");
            }
        }
    }

    pub async fn add_approved_command(&self, cmd: Vec<String>) {
        let mut state = self.state.lock().await;
        state.add_approved_command(cmd);
    }

    /// Records input items: always append to conversation history and
    /// persist these response items to rollout.
    async fn record_conversation_items(&self, items: &[ResponseItem]) {
        self.record_into_history(items).await;
        self.persist_rollout_response_items(items).await;
    }

    fn reconstruct_history_from_rollout(
        &self,
        turn_context: &TurnContext,
        rollout_items: &[RolloutItem],
    ) -> Vec<ResponseItem> {
        let mut history = ConversationHistory::new();
        for item in rollout_items {
            match item {
                RolloutItem::ResponseItem(response_item) => {
                    history.record_items(std::iter::once(response_item));
                }
                RolloutItem::Compacted(compacted) => {
                    let snapshot = history.contents();
                    let user_messages = collect_user_messages(&snapshot);
                    let rebuilt = build_compacted_history(
                        self.build_initial_context(turn_context),
                        &user_messages,
                        &compacted.message,
                    );
                    history.replace(rebuilt);
                }
                _ => {}
            }
        }
        history.contents()
    }

    /// Append ResponseItems to the in-memory conversation history only.
    async fn record_into_history(&self, items: &[ResponseItem]) {
        let mut state = self.state.lock().await;
        state.record_items(items.iter());
    }

    async fn replace_history(&self, items: Vec<ResponseItem>) {
        let mut state = self.state.lock().await;
        state.replace_history(items);
    }

    async fn persist_rollout_response_items(&self, items: &[ResponseItem]) {
        let rollout_items: Vec<RolloutItem> = items
            .iter()
            .cloned()
            .map(RolloutItem::ResponseItem)
            .collect();
        self.persist_rollout_items(&rollout_items).await;
    }

    pub(crate) fn build_initial_context(&self, turn_context: &TurnContext) -> Vec<ResponseItem> {
        let mut items = Vec::<ResponseItem>::with_capacity(2);
        if let Some(user_instructions) = turn_context.user_instructions.as_deref() {
            items.push(UserInstructions::new(user_instructions.to_string()).into());
        }
        items.push(ResponseItem::from(EnvironmentContext::new(
            Some(turn_context.cwd.clone()),
            Some(turn_context.approval_policy),
            Some(turn_context.sandbox_policy.clone()),
            Some(self.user_shell().clone()),
        )));
        items
    }

    async fn persist_rollout_items(&self, items: &[RolloutItem]) {
        let recorder = {
            let guard = self.services.rollout.lock().await;
            guard.clone()
        };
        if let Some(rec) = recorder
            && let Err(e) = rec.record_items(items).await
        {
            error!("failed to record rollout items: {e:#}");
        }
    }

    pub(crate) async fn history_snapshot(&self) -> Vec<ResponseItem> {
        let state = self.state.lock().await;
        state.history_snapshot()
    }

    async fn update_token_usage_info(
        &self,
        sub_id: &str,
        turn_context: &TurnContext,
        token_usage: Option<&TokenUsage>,
    ) {
        {
            let mut state = self.state.lock().await;
            if let Some(token_usage) = token_usage {
                state.update_token_info_from_usage(
                    token_usage,
                    turn_context.client.get_model_context_window(),
                );
            }
        }
        self.send_token_count_event(sub_id).await;
    }

    async fn update_rate_limits(&self, sub_id: &str, new_rate_limits: RateLimitSnapshot) {
        {
            let mut state = self.state.lock().await;
            state.set_rate_limits(new_rate_limits);
        }
        self.send_token_count_event(sub_id).await;
    }

    async fn send_token_count_event(&self, sub_id: &str) {
        let (info, rate_limits) = {
            let state = self.state.lock().await;
            state.token_info_and_rate_limits()
        };
        let event = Event {
            id: sub_id.to_string(),
            msg: EventMsg::TokenCount(TokenCountEvent { info, rate_limits }),
        };
        self.send_event(event).await;
    }

    /// Record a user input item to conversation history and also persist a
    /// corresponding UserMessage EventMsg to rollout.
    async fn record_input_and_rollout_usermsg(&self, response_input: &ResponseInputItem) {
        let response_item: ResponseItem = response_input.clone().into();
        // Add to conversation history and persist response item to rollout
        self.record_conversation_items(std::slice::from_ref(&response_item))
            .await;

        // Derive user message events and persist only UserMessage to rollout
        let msgs =
            map_response_item_to_event_messages(&response_item, self.show_raw_agent_reasoning());
        let user_msgs: Vec<RolloutItem> = msgs
            .into_iter()
            .filter_map(|m| match m {
                EventMsg::UserMessage(ev) => Some(RolloutItem::EventMsg(EventMsg::UserMessage(ev))),
                _ => None,
            })
            .collect();
        if !user_msgs.is_empty() {
            self.persist_rollout_items(&user_msgs).await;
        }
    }

    async fn on_exec_command_begin(
        &self,
        turn_diff_tracker: &mut TurnDiffTracker,
        exec_command_context: ExecCommandContext,
    ) {
        let ExecCommandContext {
            sub_id,
            call_id,
            command_for_display,
            cwd,
            apply_patch,
        } = exec_command_context;
        let msg = match apply_patch {
            Some(ApplyPatchCommandContext {
                user_explicitly_approved_this_action,
                changes,
            }) => {
                turn_diff_tracker.on_patch_begin(&changes);

                EventMsg::PatchApplyBegin(PatchApplyBeginEvent {
                    call_id,
                    auto_approved: !user_explicitly_approved_this_action,
                    changes,
                })
            }
            None => EventMsg::ExecCommandBegin(ExecCommandBeginEvent {
                call_id,
                command: command_for_display.clone(),
                cwd,
                parsed_cmd: parse_command(&command_for_display)
                    .into_iter()
                    .map(Into::into)
                    .collect(),
            }),
        };
        let event = Event {
            id: sub_id.to_string(),
            msg,
        };
        self.send_event(event).await;
    }

    async fn on_exec_command_end(
        &self,
        turn_diff_tracker: &mut TurnDiffTracker,
        sub_id: &str,
        call_id: &str,
        output: &ExecToolCallOutput,
        is_apply_patch: bool,
    ) {
        let ExecToolCallOutput {
            stdout,
            stderr,
            aggregated_output,
            duration,
            exit_code,
            timed_out: _,
        } = output;
        // Send full stdout/stderr to clients; do not truncate.
        let stdout = stdout.text.clone();
        let stderr = stderr.text.clone();
        let formatted_output = format_exec_output_str(output);
        let aggregated_output: String = aggregated_output.text.clone();

        let msg = if is_apply_patch {
            EventMsg::PatchApplyEnd(PatchApplyEndEvent {
                call_id: call_id.to_string(),
                stdout,
                stderr,
                success: *exit_code == 0,
            })
        } else {
            EventMsg::ExecCommandEnd(ExecCommandEndEvent {
                call_id: call_id.to_string(),
                stdout,
                stderr,
                aggregated_output,
                exit_code: *exit_code,
                duration: *duration,
                formatted_output,
            })
        };

        let event = Event {
            id: sub_id.to_string(),
            msg,
        };
        self.send_event(event).await;

        // If this is an apply_patch, after we emit the end patch, emit a second event
        // with the full turn diff if there is one.
        if is_apply_patch {
            let unified_diff = turn_diff_tracker.get_unified_diff();
            if let Ok(Some(unified_diff)) = unified_diff {
                let msg = EventMsg::TurnDiff(TurnDiffEvent { unified_diff });
                let event = Event {
                    id: sub_id.into(),
                    msg,
                };
                self.send_event(event).await;
            }
        }
    }
    /// Runs the exec tool call and emits events for the begin and end of the
    /// command even on error.
    ///
    /// Returns the output of the exec tool call.
    async fn run_exec_with_events<'a>(
        &self,
        turn_diff_tracker: &mut TurnDiffTracker,
        begin_ctx: ExecCommandContext,
        exec_args: ExecInvokeArgs<'a>,
    ) -> crate::error::Result<ExecToolCallOutput> {
        let is_apply_patch = begin_ctx.apply_patch.is_some();
        let sub_id = begin_ctx.sub_id.clone();
        let call_id = begin_ctx.call_id.clone();

        self.on_exec_command_begin(turn_diff_tracker, begin_ctx.clone())
            .await;

        let result = process_exec_tool_call(
            exec_args.params,
            exec_args.sandbox_type,
            exec_args.sandbox_policy,
            exec_args.sandbox_cwd,
            exec_args.codex_linux_sandbox_exe,
            exec_args.stdout_stream,
        )
        .await;

        let output_stderr;
        let borrowed: &ExecToolCallOutput = match &result {
            Ok(output) => output,
            Err(CodexErr::Sandbox(SandboxErr::Timeout { output })) => output,
            Err(e) => {
                output_stderr = ExecToolCallOutput {
                    exit_code: -1,
                    stdout: StreamOutput::new(String::new()),
                    stderr: StreamOutput::new(get_error_message_ui(e)),
                    aggregated_output: StreamOutput::new(get_error_message_ui(e)),
                    duration: Duration::default(),
                    timed_out: false,
                };
                &output_stderr
            }
        };
        self.on_exec_command_end(
            turn_diff_tracker,
            &sub_id,
            &call_id,
            borrowed,
            is_apply_patch,
        )
        .await;

        result
    }

    /// Helper that emits a BackgroundEvent with the given message. This keeps
    /// the call‑sites terse so adding more diagnostics does not clutter the
    /// core agent logic.
    async fn notify_background_event(&self, sub_id: &str, message: impl Into<String>) {
        let event = Event {
            id: sub_id.to_string(),
            msg: EventMsg::BackgroundEvent(BackgroundEventEvent {
                message: message.into(),
            }),
        };
        self.send_event(event).await;
    }

    async fn notify_stream_error(&self, sub_id: &str, message: impl Into<String>) {
        let event = Event {
            id: sub_id.to_string(),
            msg: EventMsg::StreamError(StreamErrorEvent {
                message: message.into(),
            }),
        };
        self.send_event(event).await;
    }

    /// Build the full turn input by concatenating the current conversation
    /// history with additional items for this turn.
    pub async fn turn_input_with_history(&self, extra: Vec<ResponseItem>) -> Vec<ResponseItem> {
        let history = {
            let state = self.state.lock().await;
            state.history_snapshot()
        };
        [history, extra].concat()
    }

    /// Returns the input if there was no task running to inject into
    pub async fn inject_input(&self, input: Vec<InputItem>) -> Result<(), Vec<InputItem>> {
        let state = self.state.lock().await;
        if state.current_task.is_some() {
            let mut active = self.active_turn.lock().await;
            if let Some(at) = active.as_mut() {
                let mut ts = at.turn_state.lock().await;
                ts.push_pending_input(input.into());
            }
            Ok(())
        } else {
            Err(input)
        }
    }

    pub async fn get_pending_input(&self) -> Vec<ResponseInputItem> {
        let mut active = self.active_turn.lock().await;
        if let Some(at) = active.as_mut() {
            let mut ts = at.turn_state.lock().await;
            ts.take_pending_input()
        } else {
            Vec::with_capacity(0)
        }
    }

    pub async fn call_tool(
        &self,
        server: &str,
        tool: &str,
        arguments: Option<serde_json::Value>,
    ) -> anyhow::Result<CallToolResult> {
        self.services
            .mcp_connection_manager
            .call_tool(server, tool, arguments)
            .await
    }

    pub async fn interrupt_task(&self) {
        info!("interrupt received: abort current task, if any");
        let mut state = self.state.lock().await;
        let mut active = self.active_turn.lock().await;
        if let Some(at) = active.as_mut() {
            let mut ts = at.turn_state.lock().await;
            ts.clear_pending();
        }
        if let Some(task) = state.current_task.take() {
            task.abort(TurnAbortReason::Interrupted);
        }
    }

    fn interrupt_task_sync(&self) {
        if let Ok(mut state) = self.state.try_lock() {
            if let Ok(mut active) = self.active_turn.try_lock()
                && let Some(at) = active.as_mut()
                && let Ok(mut ts) = at.turn_state.try_lock()
            {
                ts.clear_pending();
            }
            if let Some(task) = state.current_task.take() {
                task.abort(TurnAbortReason::Interrupted);
            }
        }
    }

    pub(crate) fn notifier(&self) -> &UserNotifier {
        &self.services.notifier
    }

    fn user_shell(&self) -> &shell::Shell {
        &self.services.user_shell
    }

    fn show_raw_agent_reasoning(&self) -> bool {
        self.services.show_raw_agent_reasoning
    }

    /// Helper: send an error event associated with a submission id.
    async fn send_error_event(&self, sub_id: &str, message: String) {
        let _ = self
            .tx_event
            .send(Event {
                id: sub_id.to_string(),
                msg: EventMsg::Error(ErrorEvent { message }),
            })
            .await;
    }

    async fn run_hook_argv(&self, argv: &[String], json_arg: &str) -> Result<(), String> {
        if argv.is_empty() {
            return Ok(());
        }
        let mut cmd = tokio::process::Command::new(&argv[0]);
        if argv.len() > 1 {
            cmd.args(&argv[1..]);
        }
        cmd.arg(json_arg);
        cmd.stdout(std::process::Stdio::piped())
            .stderr(std::process::Stdio::piped());

        let timeout_dur = std::time::Duration::from_millis(self.hooks.timeout_ms);
        match tokio::time::timeout(timeout_dur, cmd.output()).await {
            Err(_) => Err(format!("hook timed out after {} ms", self.hooks.timeout_ms)),
            Ok(Err(e)) => Err(format!("failed to spawn hook: {e}")),
            Ok(Ok(output)) => {
                if output.status.success() {
                    Ok(())
                } else {
                    let code = output.status.code().unwrap_or(-1);
                    let stderr = String::from_utf8_lossy(&output.stderr);
                    let snippet: String = stderr.chars().take(512).collect();
                    Err(format!("hook exited with code {code}: {snippet}"))
                }
            }
        }
    }

    async fn run_hook_argv_with_env(
        &self,
        argv: &[String],
        json_arg: &str,
        extra_env: &[(&str, String)],
    ) -> Result<(), String> {
        if argv.is_empty() {
            return Ok(());
        }
        let mut cmd = tokio::process::Command::new(&argv[0]);
        if argv.len() > 1 {
            cmd.args(&argv[1..]);
        }
        cmd.arg(json_arg);
        for (k, v) in extra_env.iter() {
            cmd.env(k, v);
        }
        cmd.stdout(std::process::Stdio::piped())
            .stderr(std::process::Stdio::piped());

        let timeout_dur = std::time::Duration::from_millis(self.hooks.timeout_ms);
        match tokio::time::timeout(timeout_dur, cmd.output()).await {
            Err(_) => Err(format!("hook timed out after {} ms", self.hooks.timeout_ms)),
            Ok(Err(e)) => Err(format!("failed to spawn hook: {e}")),
            Ok(Ok(output)) => {
                if output.status.success() {
                    Ok(())
                } else {
                    let code = output.status.code().unwrap_or(-1);
                    let stderr = String::from_utf8_lossy(&output.stderr);
                    let snippet: String = stderr.chars().take(512).collect();
                    Err(format!("hook exited with code {code}: {snippet}"))
                }
            }
        }
    }

    async fn maybe_run_hook_json(
        &self,
        argv: &Option<Vec<String>>,
        payload: serde_json::Value,
    ) -> Result<(), String> {
        match argv {
            None => Ok(()),
            Some(cmd) => {
                let json = serde_json::to_string(&payload)
                    .map_err(|e| format!("failed to serialize hook payload: {e}"))?;
                self.run_hook_argv(cmd, &json).await
            }
        }
    }

    pub async fn run_user_prompt_submit_hook(
        &self,
        sub_id: &str,
        items: &[InputItem],
        cwd: &std::path::Path,
    ) {
        let mut texts = Vec::new();
        let mut images = Vec::new();
        for it in items {
            match it {
                InputItem::Text { text } => texts.push(text.clone()),
                InputItem::LocalImage { path } => images.push(path.to_string_lossy().to_string()),
                InputItem::Image { image_url } => images.push(image_url.clone()),
                _ => (),
            }
        }
        let git_root = find_git_root_for(cwd).unwrap_or_else(|| cwd.to_path_buf());
        let payload = serde_json::json!({
            "type": "user-prompt-submit",
            "sub_id": sub_id,
            "cwd": cwd.to_string_lossy(),
            "git_root": git_root.to_string_lossy(),
            "texts": texts,
            "images": images,
        });
        if let Err(e) = self
            .maybe_run_hook_json(&self.hooks.user_prompt_submit, payload)
            .await
        {
            self.send_error_event(sub_id, format!("user_prompt_submit hook failed: {e}"))
                .await;
        }
    }

    pub async fn run_pre_tool_hook(
        &self,
        sub_id: &str,
        call_id: &str,
        tool: &str,
        cwd: &Path,
        arguments: serde_json::Value,
        targets: Option<Vec<std::path::PathBuf>>,
    ) -> Result<(), String> {
        if !self.hooks.pre_tool_use_match.should_run_for(tool) {
            return Ok(());
        }
        let git_root = find_git_root_for(cwd).unwrap_or_else(|| cwd.to_path_buf());
        let target_list = targets.map(|v| {
            v.into_iter()
                .map(|p| p.canonicalize().unwrap_or(p).to_string_lossy().to_string())
                .collect::<Vec<String>>()
        });
        let payload = serde_json::json!({
            "type": "pre-tool-use",
            "sub_id": sub_id,
            "call_id": call_id,
            "tool": tool,
            "cwd": cwd.to_string_lossy(),
            "git_root": git_root.to_string_lossy(),
            "targets": target_list,
            "arguments": arguments,
        });
        let json = serde_json::to_string(&payload)
            .map_err(|e| format!("failed to serialize hook payload: {e}"))?;
        for rule in &self.hooks.pre_tool_use_rules {
            if rule.matcher.should_run_for(tool) {
                if let Err(e) = self
                    .run_hook_argv_with_env(
                        &rule.argv,
                        &json,
                        &[
                            ("TOOL_ID", tool.to_string()),
                            ("SUB_ID", sub_id.to_string()),
                            ("CALL_ID", call_id.to_string()),
                            ("GIT_ROOT", git_root.to_string_lossy().to_string()),
                        ],
                    )
                    .await
                {
                    // Gracefully skip missing hook binaries/scripts so tool execution is not blocked
                    // by a misconfigured path. Still surface an error event for visibility.
                    let el = e.to_lowercase();
                    let looks_like_missing = el.contains("failed to spawn hook")
                        && (el.contains("no such file or directory") || el.contains("not found"));
                    if looks_like_missing {
                        self
                            .send_error_event(sub_id, format!("pre_tool_use hook skipped: {e}"))
                            .await;
                        continue;
                    }
                    return Err(e);
                }
            }
        }
        Ok(())
    }

    #[allow(clippy::too_many_arguments)]
    pub async fn run_post_tool_hook(
        &self,
        sub_id: &str,
        call_id: &str,
        tool: &str,
        cwd: &Path,
        success: Option<bool>,
        output: Option<&str>,
        arguments: serde_json::Value,
        edited: Option<Vec<std::path::PathBuf>>,
        deleted: Option<Vec<std::path::PathBuf>>,
        created: Option<Vec<std::path::PathBuf>>,
        renamed: Option<Vec<(std::path::PathBuf, std::path::PathBuf)>>,
    ) {
        if !self.hooks.post_tool_use_match.should_run_for(tool) {
            return;
        }
        let git_root = find_git_root_for(cwd).unwrap_or_else(|| cwd.to_path_buf());
        let limited = output.map(|s| s.chars().take(4096).collect::<String>());
        let map_paths = |v: Option<Vec<std::path::PathBuf>>| -> Option<Vec<String>> {
            v.map(|vv| {
                vv.into_iter()
                    .map(|p| p.canonicalize().unwrap_or(p).to_string_lossy().to_string())
                    .collect()
            })
        };
        let map_ren = |v: Option<Vec<(std::path::PathBuf,std::path::PathBuf)>>| -> Option<Vec<serde_json::Value>> {
            v.map(|vv| vv.into_iter().map(|(a,b)| serde_json::json!({"from": a.canonicalize().unwrap_or(a).to_string_lossy(), "to": b.canonicalize().unwrap_or(b).to_string_lossy()})).collect())
        };
        let payload = serde_json::json!({
            "type": "post-tool-use",
            "sub_id": sub_id,
            "call_id": call_id,
            "tool": tool,
            "cwd": cwd.to_string_lossy(),
            "git_root": git_root.to_string_lossy(),
            "success": success,
            "output": limited,
            "arguments": arguments,
            "edited": map_paths(edited),
            "deleted": map_paths(deleted),
            "created": map_paths(created),
            "renamed": map_ren(renamed),
        });
        let json = match serde_json::to_string(&payload) {
            Ok(s) => s,
            Err(e) => {
                self.send_error_event(sub_id, format!("failed to serialize hook payload: {e}"))
                    .await;
                return;
            }
        };
        for rule in &self.hooks.post_tool_use_rules {
            if rule.matcher.should_run_for(tool)
                && let Err(e) = self
                    .run_hook_argv_with_env(
                        &rule.argv,
                        &json,
                        &[
                            ("TOOL_ID", tool.to_string()),
                            ("SUB_ID", sub_id.to_string()),
                            ("CALL_ID", call_id.to_string()),
                            ("GIT_ROOT", git_root.to_string_lossy().to_string()),
                        ],
                    )
                    .await
            {
                self.send_error_event(sub_id, format!("post_tool_use hook failed: {e}"))
                    .await;
            }
        }
    }

    #[allow(dead_code)]
    pub async fn run_stop_hook(&self, sub_id: &str) {
        let payload = serde_json::json!({
            "type": "stop",
            "sub_id": sub_id,
        });
        if let Err(e) = self.maybe_run_hook_json(&self.hooks.stop, payload).await {
            self.send_error_event(sub_id, format!("stop hook failed: {e}"))
                .await;
        }
    }

    /// Run the stop hook and parse its stdout for a decision.
    /// On any error/missing hook/invalid JSON, defaults to Approve.
    pub async fn check_stop_hook(&self, sub_id: &str) -> StopHookDecision {
        let Some(argv) = &self.hooks.stop else {
            return StopHookDecision::Approve;
        };

        let payload = serde_json::json!({
            "type": "stop",
            "sub_id": sub_id,
        });
        let json_arg = match serde_json::to_string(&payload) {
            Ok(s) => s,
            Err(e) => {
                self.send_error_event(sub_id, format!("stop hook payload serialize failed: {e}"))
                    .await;
                return StopHookDecision::Approve;
            }
        };

        let mut cmd = tokio::process::Command::new(&argv[0]);
        if argv.len() > 1 {
            cmd.args(&argv[1..]);
        }
        cmd.arg(json_arg);
        cmd.stdout(std::process::Stdio::piped())
            .stderr(std::process::Stdio::piped());

        let timeout_dur = std::time::Duration::from_millis(self.hooks.timeout_ms);
        let output = match tokio::time::timeout(timeout_dur, cmd.output()).await {
            Err(_) => {
                self.send_error_event(
                    sub_id,
                    format!("stop hook timed out after {} ms", self.hooks.timeout_ms),
                )
                .await;
                return StopHookDecision::Approve;
            }
            Ok(Err(e)) => {
                self.send_error_event(sub_id, format!("failed to spawn stop hook: {e}"))
                    .await;
                return StopHookDecision::Approve;
            }
            Ok(Ok(o)) => o,
        };

        if !output.status.success() {
            let code = output.status.code().unwrap_or(-1);
            let stderr = String::from_utf8_lossy(&output.stderr);
            let snippet: String = stderr.chars().take(512).collect();
            self.send_error_event(
                sub_id,
                format!("stop hook exited with code {code}: {snippet}"),
            )
            .await;
            return StopHookDecision::Approve;
        }

        let stdout = String::from_utf8_lossy(&output.stdout).trim().to_string();
        if stdout.is_empty() {
            return StopHookDecision::Approve;
        }

        let parsed: Result<StopHookOutput, _> = serde_json::from_str(&stdout);
        match parsed {
            Ok(StopHookOutput { decision, reason }) => match decision.as_deref() {
                Some("block") => StopHookDecision::Block(reason.unwrap_or_default()),
                _ => StopHookDecision::Approve,
            },
            Err(e) => {
                self.send_error_event(sub_id, format!("stop hook returned invalid JSON: {e}"))
                    .await;
                StopHookDecision::Approve
            }
        }
    }
}

#[derive(Debug)]
pub(crate) enum StopHookDecision {
    Approve,
    Block(String),
}

#[derive(serde::Deserialize)]
struct StopHookOutput {
    #[serde(default)]
    decision: Option<String>,
    #[serde(default)]
    reason: Option<String>,
}

impl Drop for Session {
    fn drop(&mut self) {
        self.interrupt_task_sync();
    }
}

fn find_git_root_for(start: &std::path::Path) -> Option<std::path::PathBuf> {
    let mut cur = if start.is_dir() {
        start.to_path_buf()
    } else {
        start.parent()?.to_path_buf()
    };
    loop {
        let marker = cur.join(".git");
        if marker.is_dir() || marker.is_file() {
            return Some(cur);
        }
        if let Some(parent) = cur.parent() {
            cur = parent.to_path_buf();
        } else {
            return None;
        }
    }
}

fn extract_targets_from_patch(patch: &str, cwd: &std::path::Path) -> Vec<std::path::PathBuf> {
    let mut set = std::collections::BTreeSet::<std::path::PathBuf>::new();
    for line in patch.lines() {
        if let Some(rest) = line.strip_prefix("diff --git a/") {
            // diff --git a/foo b/bar
            let mut parts = rest.splitn(2, " b/");
            let _a = parts.next();
            let b = parts.next();
            if let Some(b) = b {
                let p = cwd.join(b);
                set.insert(p);
            }
        } else if let Some(path) = line.strip_prefix("+++ b/") {
            let p = cwd.join(path);
            set.insert(p);
        } else if let Some(path) = line.strip_prefix("--- a/") {
            let p = cwd.join(path);
            set.insert(p);
        } else if let Some(path) = line.strip_prefix("rename to ") {
            let p = cwd.join(path);
            set.insert(p);
        } else if let Some(path) = line.strip_prefix("rename from ") {
            let p = cwd.join(path);
            set.insert(p);
        }
    }
    set.into_iter().collect()
}

#[allow(clippy::type_complexity)]
fn parse_patch_effects(
    patch: &str,
    cwd: &std::path::Path,
) -> (
    Vec<std::path::PathBuf>,
    Vec<std::path::PathBuf>,
    Vec<std::path::PathBuf>,
    Vec<(std::path::PathBuf, std::path::PathBuf)>,
) {
    let mut edited = std::collections::BTreeSet::<std::path::PathBuf>::new();
    let mut deleted = std::collections::BTreeSet::<std::path::PathBuf>::new();
    let mut created = std::collections::BTreeSet::<std::path::PathBuf>::new();
    let mut renamed = Vec::<(std::path::PathBuf, std::path::PathBuf)>::new();
    let mut cur_a: Option<String> = None;
    let mut cur_b: Option<String> = None;
    for line in patch.lines() {
        if let Some(rest) = line.strip_prefix("diff --git a/") {
            let mut parts = rest.splitn(2, " b/");
            cur_a = parts.next().map(|s| s.to_string());
            cur_b = parts.next().map(|s| s.to_string());
        } else if line.starts_with("new file mode ") {
            if let Some(b) = &cur_b {
                created.insert(cwd.join(b));
            }
        } else if line.starts_with("deleted file mode ") {
            if let Some(a) = &cur_a {
                deleted.insert(cwd.join(a));
            }
        } else if let Some(_from) = line.strip_prefix("rename from ") {
            // handled when we see the subsequent "rename to" line
        } else if let Some(to) = line.strip_prefix("rename to ") {
            if let Some(from) = &cur_a {
                renamed.push((cwd.join(from), cwd.join(to)));
            }
        } else if line.starts_with("@@ ")
            && let Some(b) = &cur_b
        {
            edited.insert(cwd.join(b));
        }
    }
    // Remove overlaps: if a file is created or deleted or renamed, don't list it as edited.
    for p in created.iter() {
        edited.remove(p);
    }
    for p in deleted.iter() {
        edited.remove(p);
    }
    for (from, to) in &renamed {
        edited.remove(from);
        edited.remove(to);
    }
    (
        edited.into_iter().collect(),
        deleted.into_iter().collect(),
        created.into_iter().collect(),
        renamed,
    )
}

fn is_rm_command(argv: &[String]) -> bool {
    if argv.is_empty() {
        return false;
    }
    if argv[0] == "rm" {
        return true;
    }
    if argv[0] == "git" && argv.get(1).map(|s| s.as_str()) == Some("rm") {
        return true;
    }
    false
}

fn star_match(pat: &str, text: &str) -> bool {
    if pat == "*" {
        return true;
    }
    let (p, t) = (pat.as_bytes(), text.as_bytes());
    let (mut i, mut j) = (0usize, 0usize);
    let (mut star, mut mark) = (None::<usize>, 0usize);
    while j < t.len() {
        if i < p.len() && (p[i] == t[j]) {
            i += 1;
            j += 1;
        } else if i < p.len() && p[i] == b'*' {
            star = Some(i);
            mark = j;
            i += 1;
        } else if let Some(si) = star {
            i = si + 1;
            mark += 1;
            j = mark;
        } else {
            return false;
        }
    }
    while i < p.len() && p[i] == b'*' {
        i += 1;
    }
    i == p.len()
}

fn expand_rm_targets_for_pre(argv: &[String], cwd: &std::path::Path) -> Vec<std::path::PathBuf> {
    if !is_rm_command(argv) {
        return Vec::new();
    }
    let mut patterns: Vec<String> = Vec::new();
    let mut it = argv.iter();
    let first = it.next().cloned();
    if first.as_deref() == Some("git") {
        it.next();
    } // skip 'rm'
    for arg in it {
        if arg.starts_with('-') {
            continue;
        }
        patterns.push(arg.clone());
    }
    let mut out = Vec::new();
    for pat in patterns {
        let path = cwd.join(&pat);
        let parent = path.parent().unwrap_or(cwd);
        let name = path.file_name().and_then(|s| s.to_str()).unwrap_or("");
        if name.contains('*') {
            if let Ok(rd) = std::fs::read_dir(parent) {
                for e in rd.flatten() {
                    if let Some(fname) = e.file_name().to_str()
                        && star_match(name, fname)
                    {
                        out.push(parent.join(fname));
                    }
                }
            }
        } else {
            out.push(path);
        }
    }
    out
}

#[derive(Clone, Debug)]
pub(crate) struct ExecCommandContext {
    pub(crate) sub_id: String,
    pub(crate) call_id: String,
    pub(crate) command_for_display: Vec<String>,
    pub(crate) cwd: PathBuf,
    pub(crate) apply_patch: Option<ApplyPatchCommandContext>,
}

#[derive(Clone, Debug)]
pub(crate) struct ApplyPatchCommandContext {
    pub(crate) user_explicitly_approved_this_action: bool,
    pub(crate) changes: HashMap<PathBuf, FileChange>,
}

#[derive(Clone, Debug, Eq, PartialEq)]
enum AgentTaskKind {
    Regular,
    Review,
    Compact,
}

/// A series of Turns in response to user input.
pub(crate) struct AgentTask {
    sess: Arc<Session>,
    sub_id: String,
    handle: AbortHandle,
    kind: AgentTaskKind,
}

impl AgentTask {
    fn spawn(
        sess: Arc<Session>,
        turn_context: Arc<TurnContext>,
        sub_id: String,
        input: Vec<InputItem>,
    ) -> Self {
        let handle = {
            let sess = sess.clone();
            let sub_id = sub_id.clone();
            let tc = Arc::clone(&turn_context);
            tokio::spawn(async move { run_task(sess, tc, sub_id, input).await }).abort_handle()
        };
        Self {
            sess,
            sub_id,
            handle,
            kind: AgentTaskKind::Regular,
        }
    }

    fn review(
        sess: Arc<Session>,
        turn_context: Arc<TurnContext>,
        sub_id: String,
        input: Vec<InputItem>,
    ) -> Self {
        let handle = {
            let sess = sess.clone();
            let sub_id = sub_id.clone();
            let tc = Arc::clone(&turn_context);
            tokio::spawn(async move { run_task(sess, tc, sub_id, input).await }).abort_handle()
        };
        Self {
            sess,
            sub_id,
            handle,
            kind: AgentTaskKind::Review,
        }
    }

    fn compact(
        sess: Arc<Session>,
        turn_context: Arc<TurnContext>,
        sub_id: String,
        input: Vec<InputItem>,
    ) -> Self {
        let handle = {
            let sess = sess.clone();
            let sub_id = sub_id.clone();
            let tc = Arc::clone(&turn_context);
            tokio::spawn(async move { compact::run_compact_task(sess, tc, sub_id, input).await })
                .abort_handle()
        };
        Self {
            sess,
            sub_id,
            handle,
            kind: AgentTaskKind::Compact,
        }
    }

    fn abort(self, reason: TurnAbortReason) {
        // TOCTOU?
        if !self.handle.is_finished() {
            self.handle.abort();
            let sub_id = self.sub_id.clone();
            let is_review = self.kind == AgentTaskKind::Review;
            let sess = self.sess;
            let event = Event {
                id: sub_id.clone(),
                msg: EventMsg::TurnAborted(TurnAbortedEvent { reason }),
            };
            tokio::spawn(async move {
                if is_review {
                    exit_review_mode(sess.clone(), sub_id.clone(), None).await;
                }
                // Ensure active turn state is cleared when a task is aborted.
                sess.remove_task(&sub_id).await;
                sess.send_event(event).await;
            });
        }
    }
}

async fn submission_loop(
    sess: Arc<Session>,
    turn_context: TurnContext,
    config: Arc<Config>,
    rx_sub: Receiver<Submission>,
) {
    // Wrap once to avoid cloning TurnContext for each task.
    let mut turn_context = Arc::new(turn_context);
    // To break out of this loop, send Op::Shutdown.
    while let Ok(sub) = rx_sub.recv().await {
        debug!(?sub, "Submission");
        match sub.op {
            Op::Interrupt => {
                sess.interrupt_task().await;
            }
            Op::OverrideTurnContext {
                cwd,
                approval_policy,
                sandbox_policy,
                model,
                effort,
                summary,
            } => {
                // Recalculate the persistent turn context with provided overrides.
                let prev = Arc::clone(&turn_context);
                let provider = prev.client.get_provider();

                // Effective model + family
                let (effective_model, effective_family) = if let Some(ref m) = model {
                    let fam =
                        find_family_for_model(m).unwrap_or_else(|| config.model_family.clone());
                    (m.clone(), fam)
                } else {
                    (prev.client.get_model(), prev.client.get_model_family())
                };

                // Effective reasoning settings
                let effective_effort = effort.unwrap_or(prev.client.get_reasoning_effort());
                let effective_summary = summary.unwrap_or(prev.client.get_reasoning_summary());

                let auth_manager = prev.client.get_auth_manager();

                // Build updated config for the client
                let mut updated_config = (*config).clone();
                updated_config.model = effective_model.clone();
                updated_config.model_family = effective_family.clone();
                if let Some(model_info) = get_model_info(&effective_family) {
                    updated_config.model_context_window = Some(model_info.context_window);
                }

                let client = ModelClient::new(
                    Arc::new(updated_config),
                    auth_manager,
                    provider,
                    effective_effort,
                    effective_summary,
                    sess.conversation_id,
                );

                let new_approval_policy = approval_policy.unwrap_or(prev.approval_policy);
                let new_sandbox_policy = sandbox_policy
                    .clone()
                    .unwrap_or(prev.sandbox_policy.clone());
                let new_cwd = cwd.clone().unwrap_or_else(|| prev.cwd.clone());

                let tools_config = ToolsConfig::new(&ToolsConfigParams {
                    model_family: &effective_family,
                    include_plan_tool: config.include_plan_tool,
                    include_apply_patch_tool: config.include_apply_patch_tool,
                    include_web_search_request: config.tools_web_search_request,
                    use_streamable_shell_tool: config.use_experimental_streamable_shell_tool,
                    include_view_image_tool: config.include_view_image_tool,
                    experimental_unified_exec_tool: config.use_experimental_unified_exec_tool,
                });

                let new_turn_context = TurnContext {
                    client,
                    tools_config,
                    user_instructions: prev.user_instructions.clone(),
                    base_instructions: prev.base_instructions.clone(),
                    approval_policy: new_approval_policy,
                    sandbox_policy: new_sandbox_policy.clone(),
                    shell_environment_policy: prev.shell_environment_policy.clone(),
                    cwd: new_cwd.clone(),
                    is_review_mode: false,
                    final_output_json_schema: None,
                };

                // Install the new persistent context for subsequent tasks/turns.
                turn_context = Arc::new(new_turn_context);

                // Optionally persist changes to model / effort
                if cwd.is_some() || approval_policy.is_some() || sandbox_policy.is_some() {
                    sess.record_conversation_items(&[ResponseItem::from(EnvironmentContext::new(
                        cwd,
                        approval_policy,
                        sandbox_policy,
                        // Shell is not configurable from turn to turn
                        None,
                    ))])
                    .await;
                }
            }
            Op::UserInput { items } => {
                // Synchronous hook for user prompt submission; errors are logged.
                sess.run_user_prompt_submit_hook(&sub.id, &items, &turn_context.cwd)
                    .await;
                // attempt to inject input into current task
                if let Err(items) = sess.inject_input(items).await {
                    // no current task, spawn a new one
                    let task =
                        AgentTask::spawn(sess.clone(), Arc::clone(&turn_context), sub.id, items);
                    sess.set_task(task).await;
                }
            }
            Op::UserTurn {
                items,
                cwd,
                approval_policy,
                sandbox_policy,
                model,
                effort,
                summary,
                final_output_json_schema,
            } => {
                // Synchronous hook for user prompt submission; errors are logged.
                sess.run_user_prompt_submit_hook(&sub.id, &items, &turn_context.cwd)
                    .await;
                // attempt to inject input into current task
                if let Err(items) = sess.inject_input(items).await {
                    // Derive a fresh TurnContext for this turn using the provided overrides.
                    let provider = turn_context.client.get_provider();
                    let auth_manager = turn_context.client.get_auth_manager();

                    // Derive a model family for the requested model; fall back to the session's.
                    let model_family = find_family_for_model(&model)
                        .unwrap_or_else(|| config.model_family.clone());

                    // Create a per‑turn Config clone with the requested model/family.
                    let mut per_turn_config = (*config).clone();
                    per_turn_config.model = model.clone();
                    per_turn_config.model_family = model_family.clone();
                    if let Some(model_info) = get_model_info(&model_family) {
                        per_turn_config.model_context_window = Some(model_info.context_window);
                    }

                    // Build a new client with per‑turn reasoning settings.
                    // Reuse the same provider and session id; auth defaults to env/API key.
                    let client = ModelClient::new(
                        Arc::new(per_turn_config),
                        auth_manager,
                        provider,
                        effort,
                        summary,
                        sess.conversation_id,
                    );

                    let fresh_turn_context = TurnContext {
                        client,
                        tools_config: ToolsConfig::new(&ToolsConfigParams {
                            model_family: &model_family,
                            include_plan_tool: config.include_plan_tool,
                            include_apply_patch_tool: config.include_apply_patch_tool,
                            include_web_search_request: config.tools_web_search_request,
                            use_streamable_shell_tool: config
                                .use_experimental_streamable_shell_tool,
                            include_view_image_tool: config.include_view_image_tool,
                            experimental_unified_exec_tool: config
                                .use_experimental_unified_exec_tool,
                        }),
                        user_instructions: turn_context.user_instructions.clone(),
                        base_instructions: turn_context.base_instructions.clone(),
                        approval_policy,
                        sandbox_policy,
                        shell_environment_policy: turn_context.shell_environment_policy.clone(),
                        cwd,
                        is_review_mode: false,
                        final_output_json_schema,
                    };

                    // if the environment context has changed, record it in the conversation history
                    let previous_env_context = EnvironmentContext::from(turn_context.as_ref());
                    let new_env_context = EnvironmentContext::from(&fresh_turn_context);
                    if !new_env_context.equals_except_shell(&previous_env_context) {
                        sess.record_conversation_items(&[ResponseItem::from(new_env_context)])
                            .await;
                    }

                    // Install the new persistent context for subsequent tasks/turns.
                    turn_context = Arc::new(fresh_turn_context);

                    // no current task, spawn a new one with the per‑turn context
                    let task =
                        AgentTask::spawn(sess.clone(), Arc::clone(&turn_context), sub.id, items);
                    sess.set_task(task).await;
                }
            }
            Op::ExecApproval { id, decision } => match decision {
                ReviewDecision::Abort => {
                    sess.interrupt_task().await;
                }
                other => sess.notify_approval(&id, other).await,
            },
            Op::PatchApproval { id, decision } => match decision {
                ReviewDecision::Abort => {
                    sess.interrupt_task().await;
                }
                other => sess.notify_approval(&id, other).await,
            },
            Op::AddToHistory { text } => {
                let id = sess.conversation_id;
                let config = config.clone();
                tokio::spawn(async move {
                    if let Err(e) = crate::message_history::append_entry(&text, &id, &config).await
                    {
                        warn!("failed to append to message history: {e}");
                    }
                });
            }

            Op::GetHistoryEntryRequest { offset, log_id } => {
                let config = config.clone();
                let sess_clone = sess.clone();
                let sub_id = sub.id.clone();

                tokio::spawn(async move {
                    // Run lookup in blocking thread because it does file IO + locking.
                    let entry_opt = tokio::task::spawn_blocking(move || {
                        crate::message_history::lookup(log_id, offset, &config)
                    })
                    .await
                    .unwrap_or(None);

                    let event = Event {
                        id: sub_id,
                        msg: EventMsg::GetHistoryEntryResponse(
                            crate::protocol::GetHistoryEntryResponseEvent {
                                offset,
                                log_id,
                                entry: entry_opt.map(|e| {
                                    codex_protocol::message_history::HistoryEntry {
                                        conversation_id: e.session_id,
                                        ts: e.ts,
                                        text: e.text,
                                    }
                                }),
                            },
                        ),
                    };

                    sess_clone.send_event(event).await;
                });
            }
            Op::ListMcpTools => {
                let sub_id = sub.id.clone();

                // This is a cheap lookup from the connection manager's cache.
                let tools = sess.services.mcp_connection_manager.list_all_tools();
                let event = Event {
                    id: sub_id,
                    msg: EventMsg::McpListToolsResponse(
                        crate::protocol::McpListToolsResponseEvent { tools },
                    ),
                };
                sess.send_event(event).await;
            }
            Op::ListCustomPrompts => {
                let sub_id = sub.id.clone();

                let custom_prompts: Vec<CustomPrompt> =
                    if let Some(dir) = crate::custom_prompts::default_prompts_dir() {
                        crate::custom_prompts::discover_prompts_in(&dir).await
                    } else {
                        Vec::new()
                    };

                let event = Event {
                    id: sub_id,
                    msg: EventMsg::ListCustomPromptsResponse(ListCustomPromptsResponseEvent {
                        custom_prompts,
                    }),
                };
                sess.send_event(event).await;
            }
            Op::Compact => {
                // Attempt to inject input into current task
                if let Err(items) = sess
                    .inject_input(vec![InputItem::Text {
                        text: compact::SUMMARIZATION_PROMPT.to_string(),
                    }])
                    .await
                {
                    compact::spawn_compact_task(
                        sess.clone(),
                        Arc::clone(&turn_context),
                        sub.id,
                        items,
                    )
                    .await;
                }
            }
            Op::Shutdown => {
                info!("Shutting down Codex instance");

                // Gracefully flush and shutdown rollout recorder on session end so tests
                // that inspect the rollout file do not race with the background writer.
                let recorder_opt = {
                    let mut guard = sess.services.rollout.lock().await;
                    guard.take()
                };
                if let Some(rec) = recorder_opt
                    && let Err(e) = rec.shutdown().await
                {
                    warn!("failed to shutdown rollout recorder: {e}");
                    let event = Event {
                        id: sub.id.clone(),
                        msg: EventMsg::Error(ErrorEvent {
                            message: "Failed to shutdown rollout recorder".to_string(),
                        }),
                    };
                    sess.send_event(event).await;
                }

                let event = Event {
                    id: sub.id.clone(),
                    msg: EventMsg::ShutdownComplete,
                };
                sess.send_event(event).await;
                break;
            }
            Op::GetPath => {
                let sub_id = sub.id.clone();
                // Flush rollout writes before returning the path so readers observe a consistent file.
                let (path, rec_opt) = {
                    let guard = sess.services.rollout.lock().await;
                    match guard.as_ref() {
                        Some(rec) => (rec.get_rollout_path(), Some(rec.clone())),
                        None => {
                            error!("rollout recorder not found");
                            continue;
                        }
                    }
                };
                if let Some(rec) = rec_opt
                    && let Err(e) = rec.flush().await
                {
                    warn!("failed to flush rollout recorder before GetHistory: {e}");
                }
                let event = Event {
                    id: sub_id.clone(),
                    msg: EventMsg::ConversationPath(ConversationPathResponseEvent {
                        conversation_id: sess.conversation_id,
                        path,
                    }),
                };
                sess.send_event(event).await;
            }
            Op::Review { review_request } => {
                spawn_review_thread(
                    sess.clone(),
                    config.clone(),
                    turn_context.clone(),
                    sub.id,
                    review_request,
                )
                .await;
            }
            _ => {
                // Ignore unknown ops; enum is non_exhaustive to allow extensions.
            }
        }
    }
    debug!("Agent loop exited");
}

/// Spawn a review thread using the given prompt.
async fn spawn_review_thread(
    sess: Arc<Session>,
    config: Arc<Config>,
    parent_turn_context: Arc<TurnContext>,
    sub_id: String,
    review_request: ReviewRequest,
) {
    let model = config.review_model.clone();
    let review_model_family = find_family_for_model(&model)
        .unwrap_or_else(|| parent_turn_context.client.get_model_family());
    let tools_config = ToolsConfig::new(&ToolsConfigParams {
        model_family: &review_model_family,
        include_plan_tool: false,
        include_apply_patch_tool: config.include_apply_patch_tool,
        include_web_search_request: false,
        use_streamable_shell_tool: false,
        include_view_image_tool: false,
        experimental_unified_exec_tool: config.use_experimental_unified_exec_tool,
    });

    let base_instructions = REVIEW_PROMPT.to_string();
    let review_prompt = review_request.prompt.clone();
    let provider = parent_turn_context.client.get_provider();
    let auth_manager = parent_turn_context.client.get_auth_manager();
    let model_family = review_model_family.clone();

    // Build per‑turn client with the requested model/family.
    let mut per_turn_config = (*config).clone();
    per_turn_config.model = model.clone();
    per_turn_config.model_family = model_family.clone();
    per_turn_config.model_reasoning_effort = Some(ReasoningEffortConfig::Low);
    per_turn_config.model_reasoning_summary = ReasoningSummaryConfig::Detailed;
    if let Some(model_info) = get_model_info(&model_family) {
        per_turn_config.model_context_window = Some(model_info.context_window);
    }

    let per_turn_config = Arc::new(per_turn_config);
    let client = ModelClient::new(
        per_turn_config.clone(),
        auth_manager,
        provider,
        per_turn_config.model_reasoning_effort,
        per_turn_config.model_reasoning_summary,
        sess.conversation_id,
    );

    let review_turn_context = TurnContext {
        client,
        tools_config,
        user_instructions: None,
        base_instructions: Some(base_instructions.clone()),
        approval_policy: parent_turn_context.approval_policy,
        sandbox_policy: parent_turn_context.sandbox_policy.clone(),
        shell_environment_policy: parent_turn_context.shell_environment_policy.clone(),
        cwd: parent_turn_context.cwd.clone(),
        is_review_mode: true,
        final_output_json_schema: None,
    };

    // Seed the child task with the review prompt as the initial user message.
    let input: Vec<InputItem> = vec![InputItem::Text {
        text: format!("{base_instructions}\n\n---\n\nNow, here's your task: {review_prompt}"),
    }];
    let tc = Arc::new(review_turn_context);

    // Clone sub_id for the upcoming announcement before moving it into the task.
    let sub_id_for_event = sub_id.clone();
    let task = AgentTask::review(sess.clone(), tc.clone(), sub_id, input);
    sess.set_task(task).await;

    // Announce entering review mode so UIs can switch modes.
    sess.send_event(Event {
        id: sub_id_for_event,
        msg: EventMsg::EnteredReviewMode(review_request),
    })
    .await;
}

/// Takes a user message as input and runs a loop where, at each turn, the model
/// replies with either:
///
/// - requested function calls
/// - an assistant message
///
/// While it is possible for the model to return multiple of these items in a
/// single turn, in practice, we generally one item per turn:
///
/// - If the model requests a function call, we execute it and send the output
///   back to the model in the next turn.
/// - If the model sends only an assistant message, we record it in the
///   conversation history and consider the task complete.
///
/// Review mode: when `turn_context.is_review_mode` is true, the turn runs in an
/// isolated in-memory thread without the parent session's prior history or
/// user_instructions. Emits ExitedReviewMode upon final review message.
async fn run_task(
    sess: Arc<Session>,
    turn_context: Arc<TurnContext>,
    sub_id: String,
    input: Vec<InputItem>,
) {
    if input.is_empty() {
        return;
    }
    let event = Event {
        id: sub_id.clone(),
        msg: EventMsg::TaskStarted(TaskStartedEvent {
            model_context_window: turn_context.client.get_model_context_window(),
        }),
    };
    sess.send_event(event).await;

    let initial_input_for_turn: ResponseInputItem = ResponseInputItem::from(input);
    // For review threads, keep an isolated in-memory history so the
    // model sees a fresh conversation without the parent session's history.
    // For normal turns, continue recording to the session history as before.
    let is_review_mode = turn_context.is_review_mode;
    let mut review_thread_history: Vec<ResponseItem> = Vec::new();
    if is_review_mode {
        // Seed review threads with environment context so the model knows the working directory.
        review_thread_history.extend(sess.build_initial_context(turn_context.as_ref()));
        review_thread_history.push(initial_input_for_turn.into());
    } else {
        sess.record_input_and_rollout_usermsg(&initial_input_for_turn)
            .await;
    }

    let mut last_agent_message: Option<String> = None;
    // Although from the perspective of codex.rs, TurnDiffTracker has the lifecycle of a Task which contains
    // many turns, from the perspective of the user, it is a single turn.
    let mut turn_diff_tracker = TurnDiffTracker::new();
    let mut auto_compact_recently_attempted = false;

    loop {
        // Note that pending_input would be something like a message the user
        // submitted through the UI while the model was running. Though the UI
        // may support this, the model might not.
        let pending_input = sess
            .get_pending_input()
            .await
            .into_iter()
            .map(ResponseItem::from)
            .collect::<Vec<ResponseItem>>();

        // Construct the input that we will send to the model.
        //
        // - For review threads, use the isolated in-memory history so the
        //   model sees a fresh conversation (no parent history/user_instructions).
        //
        // - For normal turns, use the session's full history. When using the
        //   chat completions API (or ZDR clients), the model needs the full
        //   conversation history on each turn. The rollout file, however, should
        //   only record the new items that originated in this turn so that it
        //   represents an append-only log without duplicates.
        let turn_input: Vec<ResponseItem> = if is_review_mode {
            if !pending_input.is_empty() {
                review_thread_history.extend(pending_input);
            }
            review_thread_history.clone()
        } else {
            sess.record_conversation_items(&pending_input).await;
            sess.turn_input_with_history(pending_input).await
        };

        let turn_input_messages: Vec<String> = turn_input
            .iter()
            .filter_map(|item| match item {
                ResponseItem::Message { content, .. } => Some(content),
                _ => None,
            })
            .flat_map(|content| {
                content.iter().filter_map(|item| match item {
                    ContentItem::OutputText { text } => Some(text.clone()),
                    _ => None,
                })
            })
            .collect();
        match run_turn(
            &sess,
            turn_context.as_ref(),
            &mut turn_diff_tracker,
            sub_id.clone(),
            turn_input,
        )
        .await
        {
            Ok(turn_output) => {
                let TurnRunResult {
                    processed_items,
                    total_token_usage,
                } = turn_output;
                let limit = turn_context
                    .client
                    .get_auto_compact_token_limit()
                    .unwrap_or(i64::MAX);
                let total_usage_tokens = total_token_usage
                    .as_ref()
                    .map(TokenUsage::tokens_in_context_window);
                let token_limit_reached = total_usage_tokens
                    .map(|tokens| (tokens as i64) >= limit)
                    .unwrap_or(false);
                let mut items_to_record_in_conversation_history = Vec::<ResponseItem>::new();
                let mut responses = Vec::<ResponseInputItem>::new();
                for processed_response_item in processed_items {
                    let ProcessedResponseItem { item, response } = processed_response_item;
                    match (&item, &response) {
                        (ResponseItem::Message { role, .. }, None) if role == "assistant" => {
                            // If the model returned a message, we need to record it.
                            items_to_record_in_conversation_history.push(item);
                        }
                        (
                            ResponseItem::LocalShellCall { .. },
                            Some(ResponseInputItem::FunctionCallOutput { call_id, output }),
                        ) => {
                            items_to_record_in_conversation_history.push(item);
                            items_to_record_in_conversation_history.push(
                                ResponseItem::FunctionCallOutput {
                                    call_id: call_id.clone(),
                                    output: output.clone(),
                                },
                            );
                        }
                        (
                            ResponseItem::FunctionCall { .. },
                            Some(ResponseInputItem::FunctionCallOutput { call_id, output }),
                        ) => {
                            items_to_record_in_conversation_history.push(item);
                            items_to_record_in_conversation_history.push(
                                ResponseItem::FunctionCallOutput {
                                    call_id: call_id.clone(),
                                    output: output.clone(),
                                },
                            );
                        }
                        (
                            ResponseItem::CustomToolCall { .. },
                            Some(ResponseInputItem::CustomToolCallOutput { call_id, output }),
                        ) => {
                            items_to_record_in_conversation_history.push(item);
                            items_to_record_in_conversation_history.push(
                                ResponseItem::CustomToolCallOutput {
                                    call_id: call_id.clone(),
                                    output: output.clone(),
                                },
                            );
                        }
                        (
                            ResponseItem::FunctionCall { .. },
                            Some(ResponseInputItem::McpToolCallOutput { call_id, result }),
                        ) => {
                            items_to_record_in_conversation_history.push(item);
                            let output = match result {
                                Ok(call_tool_result) => {
                                    convert_call_tool_result_to_function_call_output_payload(
                                        call_tool_result,
                                    )
                                }
                                Err(err) => FunctionCallOutputPayload {
                                    content: err.clone(),
                                    success: Some(false),
                                },
                            };
                            items_to_record_in_conversation_history.push(
                                ResponseItem::FunctionCallOutput {
                                    call_id: call_id.clone(),
                                    output,
                                },
                            );
                        }
                        (
                            ResponseItem::Reasoning {
                                id,
                                summary,
                                content,
                                encrypted_content,
                            },
                            None,
                        ) => {
                            items_to_record_in_conversation_history.push(ResponseItem::Reasoning {
                                id: id.clone(),
                                summary: summary.clone(),
                                content: content.clone(),
                                encrypted_content: encrypted_content.clone(),
                            });
                        }
                        _ => {
                            warn!("Unexpected response item: {item:?} with response: {response:?}");
                        }
                    };
                    if let Some(response) = response {
                        responses.push(response);
                    }
                }

                // Only attempt to take the lock if there is something to record.
                if !items_to_record_in_conversation_history.is_empty() {
                    if is_review_mode {
                        review_thread_history
                            .extend(items_to_record_in_conversation_history.clone());
                    } else {
                        sess.record_conversation_items(&items_to_record_in_conversation_history)
                            .await;
                    }
                }

                if token_limit_reached {
                    if auto_compact_recently_attempted {
                        let limit_str = limit.to_string();
                        let current_tokens = total_usage_tokens
                            .map(|tokens| tokens.to_string())
                            .unwrap_or_else(|| "unknown".to_string());
                        let event = Event {
                            id: sub_id.clone(),
                            msg: EventMsg::Error(ErrorEvent {
                                message: format!(
                                    "Conversation is still above the token limit after automatic summarization (limit {limit_str}, current {current_tokens}). Please start a new session or trim your input."
                                ),
                            }),
                        };
                        sess.send_event(event).await;
                        break;
                    }
                    auto_compact_recently_attempted = true;
                    compact::run_inline_auto_compact_task(sess.clone(), turn_context.clone()).await;
                    continue;
                }

                auto_compact_recently_attempted = false;

                if responses.is_empty() {
                    last_agent_message = get_last_assistant_message_from_turn(
                        &items_to_record_in_conversation_history,
                    );
<<<<<<< HEAD
                    // Consult the stop hook to decide if the turn should end or be blocked.
                    match sess.check_stop_hook(&sub_id).await {
                        StopHookDecision::Block(reason) => {
                            // Feed the reason back into the conversation and continue the turn.
                            let _ = sess.inject_input(vec![InputItem::Text { text: reason }]);
                            continue;
                        }
                        StopHookDecision::Approve => {
                            sess.maybe_notify(UserNotification::AgentTurnComplete {
                                turn_id: sub_id.clone(),
                                input_messages: turn_input_messages,
                                last_assistant_message: last_agent_message.clone(),
                            });
                            break;
                        }
                    }
=======
                    sess.notifier()
                        .notify(&UserNotification::AgentTurnComplete {
                            turn_id: sub_id.clone(),
                            input_messages: turn_input_messages,
                            last_assistant_message: last_agent_message.clone(),
                        });
                    break;
>>>>>>> acc2b63d
                }
                continue;
            }
            Err(e) => {
                info!("Turn error: {e:#}");
                let event = Event {
                    id: sub_id.clone(),
                    msg: EventMsg::Error(ErrorEvent {
                        message: e.to_string(),
                    }),
                };
                // Send error event
                sess.send_event(event).await;
                // Even on error, consult the stop hook to decide whether to keep going.
                match sess.check_stop_hook(&sub_id).await {
                    StopHookDecision::Block(reason) => {
                        let _ = sess.inject_input(vec![InputItem::Text { text: reason }]);
                        continue;
                    }
                    StopHookDecision::Approve => {
                        // let the user continue the conversation
                        break;
                    }
                }
            }
        }
    }

    // If this was a review thread and we have a final assistant message,
    // try to parse it as a ReviewOutput.
    //
    // If parsing fails, construct a minimal ReviewOutputEvent using the plain
    // text as the overall explanation. Else, just exit review mode with None.
    //
    // Emits an ExitedReviewMode event with the parsed review output.
    if turn_context.is_review_mode {
        exit_review_mode(
            sess.clone(),
            sub_id.clone(),
            last_agent_message.as_deref().map(parse_review_output_event),
        )
        .await;
    }

    sess.remove_task(&sub_id).await;
    let event = Event {
        id: sub_id,
        msg: EventMsg::TaskComplete(TaskCompleteEvent { last_agent_message }),
    };
    sess.send_event(event).await;
}

/// Parse the review output; when not valid JSON, build a structured
/// fallback that carries the plain text as the overall explanation.
///
/// Returns: a ReviewOutputEvent parsed from JSON or a fallback populated from text.
fn parse_review_output_event(text: &str) -> ReviewOutputEvent {
    // Try direct parse first
    if let Ok(ev) = serde_json::from_str::<ReviewOutputEvent>(text) {
        return ev;
    }
    // If wrapped in markdown fences or extra prose, attempt to extract the first JSON object
    if let (Some(start), Some(end)) = (text.find('{'), text.rfind('}'))
        && start < end
        && let Some(slice) = text.get(start..=end)
        && let Ok(ev) = serde_json::from_str::<ReviewOutputEvent>(slice)
    {
        return ev;
    }
    // Not JSON – return a structured ReviewOutputEvent that carries
    // the plain text as the overall explanation.
    ReviewOutputEvent {
        overall_explanation: text.to_string(),
        ..Default::default()
    }
}

async fn run_turn(
    sess: &Session,
    turn_context: &TurnContext,
    turn_diff_tracker: &mut TurnDiffTracker,
    sub_id: String,
    input: Vec<ResponseItem>,
) -> CodexResult<TurnRunResult> {
    let tools = get_openai_tools(
        &turn_context.tools_config,
        Some(sess.services.mcp_connection_manager.list_all_tools()),
    );

    let prompt = Prompt {
        input,
        tools,
        base_instructions_override: turn_context.base_instructions.clone(),
        output_schema: turn_context.final_output_json_schema.clone(),
    };

    let mut retries = 0;
    loop {
        match try_run_turn(sess, turn_context, turn_diff_tracker, &sub_id, &prompt).await {
            Ok(output) => return Ok(output),
            Err(CodexErr::Interrupted) => return Err(CodexErr::Interrupted),
            Err(CodexErr::EnvVar(var)) => return Err(CodexErr::EnvVar(var)),
            Err(CodexErr::UsageLimitReached(e)) => {
                let rate_limits = e.rate_limits.clone();
                if let Some(rate_limits) = rate_limits {
                    sess.update_rate_limits(&sub_id, rate_limits).await;
                }
                return Err(CodexErr::UsageLimitReached(e));
            }
            Err(CodexErr::UsageNotIncluded) => return Err(CodexErr::UsageNotIncluded),
            Err(e) => {
                // Use the configured provider-specific stream retry budget.
                let max_retries = turn_context.client.get_provider().stream_max_retries();
                if retries < max_retries {
                    retries += 1;
                    let delay = match e {
                        CodexErr::Stream(_, Some(delay)) => delay,
                        _ => backoff(retries),
                    };
                    warn!(
                        "stream disconnected - retrying turn ({retries}/{max_retries} in {delay:?})...",
                    );

                    // Surface retry information to any UI/front‑end so the
                    // user understands what is happening instead of staring
                    // at a seemingly frozen screen.
                    sess.notify_stream_error(
                        &sub_id,
                        format!(
                            "stream error: {e}; retrying {retries}/{max_retries} in {delay:?}…"
                        ),
                    )
                    .await;

                    tokio::time::sleep(delay).await;
                } else {
                    return Err(e);
                }
            }
        }
    }
}

/// When the model is prompted, it returns a stream of events. Some of these
/// events map to a `ResponseItem`. A `ResponseItem` may need to be
/// "handled" such that it produces a `ResponseInputItem` that needs to be
/// sent back to the model on the next turn.
#[derive(Debug)]
struct ProcessedResponseItem {
    item: ResponseItem,
    response: Option<ResponseInputItem>,
}

#[derive(Debug)]
struct TurnRunResult {
    processed_items: Vec<ProcessedResponseItem>,
    total_token_usage: Option<TokenUsage>,
}

async fn try_run_turn(
    sess: &Session,
    turn_context: &TurnContext,
    turn_diff_tracker: &mut TurnDiffTracker,
    sub_id: &str,
    prompt: &Prompt,
) -> CodexResult<TurnRunResult> {
    // call_ids that are part of this response.
    let completed_call_ids = prompt
        .input
        .iter()
        .filter_map(|ri| match ri {
            ResponseItem::FunctionCallOutput { call_id, .. } => Some(call_id),
            ResponseItem::LocalShellCall {
                call_id: Some(call_id),
                ..
            } => Some(call_id),
            ResponseItem::CustomToolCallOutput { call_id, .. } => Some(call_id),
            _ => None,
        })
        .collect::<Vec<_>>();

    // call_ids that were pending but are not part of this response.
    // This usually happens because the user interrupted the model before we responded to one of its tool calls
    // and then the user sent a follow-up message.
    let missing_calls = {
        prompt
            .input
            .iter()
            .filter_map(|ri| match ri {
                ResponseItem::FunctionCall { call_id, .. } => Some(call_id),
                ResponseItem::LocalShellCall {
                    call_id: Some(call_id),
                    ..
                } => Some(call_id),
                ResponseItem::CustomToolCall { call_id, .. } => Some(call_id),
                _ => None,
            })
            .filter_map(|call_id| {
                if completed_call_ids.contains(&call_id) {
                    None
                } else {
                    Some(call_id.clone())
                }
            })
            .map(|call_id| ResponseItem::CustomToolCallOutput {
                call_id,
                output: "aborted".to_string(),
            })
            .collect::<Vec<_>>()
    };
    let prompt: Cow<Prompt> = if missing_calls.is_empty() {
        Cow::Borrowed(prompt)
    } else {
        // Add the synthetic aborted missing calls to the beginning of the input to ensure all call ids have responses.
        let input = [missing_calls, prompt.input.clone()].concat();
        Cow::Owned(Prompt {
            input,
            ..prompt.clone()
        })
    };

    let rollout_item = RolloutItem::TurnContext(TurnContextItem {
        cwd: turn_context.cwd.clone(),
        approval_policy: turn_context.approval_policy,
        sandbox_policy: turn_context.sandbox_policy.clone(),
        model: turn_context.client.get_model(),
        effort: turn_context.client.get_reasoning_effort(),
        summary: turn_context.client.get_reasoning_summary(),
    });
    sess.persist_rollout_items(&[rollout_item]).await;
    let mut stream = turn_context.client.clone().stream(&prompt).await?;

    let mut output = Vec::new();

    loop {
        // Poll the next item from the model stream. We must inspect *both* Ok and Err
        // cases so that transient stream failures (e.g., dropped SSE connection before
        // `response.completed`) bubble up and trigger the caller's retry logic.
        let event = stream.next().await;
        let Some(event) = event else {
            // Channel closed without yielding a final Completed event or explicit error.
            // Treat as a disconnected stream so the caller can retry.
            return Err(CodexErr::Stream(
                "stream closed before response.completed".into(),
                None,
            ));
        };

        let event = match event {
            Ok(ev) => ev,
            Err(e) => {
                // Propagate the underlying stream error to the caller (run_turn), which
                // will apply the configured `stream_max_retries` policy.
                return Err(e);
            }
        };

        match event {
            ResponseEvent::Created => {}
            ResponseEvent::OutputItemDone(item) => {
                let response = handle_response_item(
                    sess,
                    turn_context,
                    turn_diff_tracker,
                    sub_id,
                    item.clone(),
                )
                .await?;
                output.push(ProcessedResponseItem { item, response });
            }
            ResponseEvent::WebSearchCallBegin { call_id } => {
                let _ = sess
                    .tx_event
                    .send(Event {
                        id: sub_id.to_string(),
                        msg: EventMsg::WebSearchBegin(WebSearchBeginEvent { call_id }),
                    })
                    .await;
            }
            ResponseEvent::RateLimits(snapshot) => {
                // Update internal state with latest rate limits, but defer sending until
                // token usage is available to avoid duplicate TokenCount events.
                sess.update_rate_limits(sub_id, snapshot).await;
            }
            ResponseEvent::Completed {
                response_id: _,
                token_usage,
            } => {
                sess.update_token_usage_info(sub_id, turn_context, token_usage.as_ref())
                    .await;

                let unified_diff = turn_diff_tracker.get_unified_diff();
                if let Ok(Some(unified_diff)) = unified_diff {
                    let msg = EventMsg::TurnDiff(TurnDiffEvent { unified_diff });
                    let event = Event {
                        id: sub_id.to_string(),
                        msg,
                    };
                    sess.send_event(event).await;
                }

                let result = TurnRunResult {
                    processed_items: output,
                    total_token_usage: token_usage.clone(),
                };

                return Ok(result);
            }
            ResponseEvent::OutputTextDelta(delta) => {
                // In review child threads, suppress assistant text deltas; the
                // UI will show a selection popup from the final ReviewOutput.
                if !turn_context.is_review_mode {
                    let event = Event {
                        id: sub_id.to_string(),
                        msg: EventMsg::AgentMessageDelta(AgentMessageDeltaEvent { delta }),
                    };
                    sess.send_event(event).await;
                } else {
                    trace!("suppressing OutputTextDelta in review mode");
                }
            }
            ResponseEvent::ReasoningSummaryDelta(delta) => {
                let event = Event {
                    id: sub_id.to_string(),
                    msg: EventMsg::AgentReasoningDelta(AgentReasoningDeltaEvent { delta }),
                };
                sess.send_event(event).await;
            }
            ResponseEvent::ReasoningSummaryPartAdded => {
                let event = Event {
                    id: sub_id.to_string(),
                    msg: EventMsg::AgentReasoningSectionBreak(AgentReasoningSectionBreakEvent {}),
                };
                sess.send_event(event).await;
            }
            ResponseEvent::ReasoningContentDelta(delta) => {
                if sess.show_raw_agent_reasoning() {
                    let event = Event {
                        id: sub_id.to_string(),
                        msg: EventMsg::AgentReasoningRawContentDelta(
                            AgentReasoningRawContentDeltaEvent { delta },
                        ),
                    };
                    sess.send_event(event).await;
                }
            }
        }
    }
}

async fn handle_response_item(
    sess: &Session,
    turn_context: &TurnContext,
    turn_diff_tracker: &mut TurnDiffTracker,
    sub_id: &str,
    item: ResponseItem,
) -> CodexResult<Option<ResponseInputItem>> {
    debug!(?item, "Output item");
    let output = match item {
        ResponseItem::FunctionCall {
            name,
            arguments,
            call_id,
            ..
        } => {
            info!("FunctionCall: {name}({arguments})");
            if let Some((server, tool_name)) =
                sess.services.mcp_connection_manager.parse_tool_name(&name)
            {
                let resp = handle_mcp_tool_call(
                    sess,
                    sub_id,
                    call_id.clone(),
                    server,
                    tool_name,
                    arguments,
                )
                .await;
                Some(resp)
            } else {
                let result = handle_function_call(
                    sess,
                    turn_context,
                    turn_diff_tracker,
                    sub_id.to_string(),
                    name,
                    arguments,
                    call_id.clone(),
                )
                .await;

                let output = match result {
                    Ok(content) => FunctionCallOutputPayload {
                        content,
                        success: Some(true),
                    },
                    Err(FunctionCallError::RespondToModel(msg)) => FunctionCallOutputPayload {
                        content: msg,
                        success: Some(false),
                    },
                };
                Some(ResponseInputItem::FunctionCallOutput { call_id, output })
            }
        }
        ResponseItem::LocalShellCall {
            id,
            call_id,
            status: _,
            action,
        } => {
            let LocalShellAction::Exec(action) = action;
            tracing::info!("LocalShellCall: {action:?}");
            let params = ShellToolCallParams {
                command: action.command,
                workdir: action.working_directory,
                timeout_ms: action.timeout_ms,
                with_escalated_permissions: None,
                justification: None,
            };
            let effective_call_id = match (call_id, id) {
                (Some(call_id), _) => call_id,
                (None, Some(id)) => id,
                (None, None) => {
                    error!("LocalShellCall without call_id or id");
                    return Ok(Some(ResponseInputItem::FunctionCallOutput {
                        call_id: "".to_string(),
                        output: FunctionCallOutputPayload {
                            content: "LocalShellCall without call_id or id".to_string(),
                            success: None,
                        },
                    }));
                }
            };

            let exec_params = to_exec_params(params, turn_context);
<<<<<<< HEAD
            // Pre‑tool hook for LocalShellCall
            let argv = exec_params.command.clone();
            let joined = argv.join(" ");
            let hook_args = serde_json::json!({
                "command": joined,
                "argv": argv,
                "workdir": exec_params.cwd,
                "timeout_ms": exec_params.timeout_ms,
            });
            if let Err(e) = sess
                .run_pre_tool_hook(
                    sub_id,
                    &effective_call_id,
                    "shell",
                    &turn_context.cwd,
                    hook_args,
                    None,
                )
                .await
            {
                return Ok(Some(ResponseInputItem::FunctionCallOutput {
                    call_id: effective_call_id,
                    output: FunctionCallOutputPayload {
                        content: format!("pre_tool_use hook failed: {e}"),
                        success: Some(false),
                    },
                }));
            }

            let resp = handle_container_exec_with_params(
                exec_params.clone(),
                sess,
                turn_context,
                turn_diff_tracker,
                sub_id.to_string(),
                effective_call_id.clone(),
            )
            .await;

            let (success, output_str) = match &resp {
                ResponseInputItem::FunctionCallOutput { output, .. } => {
                    (output.success, Some(output.content.as_str()))
                }
                ResponseInputItem::CustomToolCallOutput { output, .. } => {
                    (None, Some(output.as_str()))
                }
                _ => (None, None),
            };
            sess.run_post_tool_hook(
                sub_id,
                &effective_call_id,
                "shell",
                &turn_context.cwd,
                success,
                output_str,
                serde_json::json!({
                    "command": joined,
                    "argv": exec_params.command,
                    "workdir": exec_params.cwd,
                    "timeout_ms": exec_params.timeout_ms,
                }),
                None,
                None,
                None,
                None,
            )
            .await;
            Some(resp)
=======
            {
                let result = handle_container_exec_with_params(
                    exec_params,
                    sess,
                    turn_context,
                    turn_diff_tracker,
                    sub_id.to_string(),
                    effective_call_id.clone(),
                )
                .await;

                let output = match result {
                    Ok(content) => FunctionCallOutputPayload {
                        content,
                        success: Some(true),
                    },
                    Err(FunctionCallError::RespondToModel(msg)) => FunctionCallOutputPayload {
                        content: msg,
                        success: Some(false),
                    },
                };
                Some(ResponseInputItem::FunctionCallOutput {
                    call_id: effective_call_id,
                    output,
                })
            }
>>>>>>> acc2b63d
        }
        ResponseItem::CustomToolCall {
            id: _,
            call_id,
            name,
            input,
            status: _,
        } => {
            let result = handle_custom_tool_call(
                sess,
                turn_context,
                turn_diff_tracker,
                sub_id.to_string(),
                name,
                input,
                call_id.clone(),
            )
            .await;

            let output = match result {
                Ok(content) => content,
                Err(FunctionCallError::RespondToModel(msg)) => msg,
            };
            Some(ResponseInputItem::CustomToolCallOutput { call_id, output })
        }
        ResponseItem::FunctionCallOutput { .. } => {
            debug!("unexpected FunctionCallOutput from stream");
            None
        }
        ResponseItem::CustomToolCallOutput { .. } => {
            debug!("unexpected CustomToolCallOutput from stream");
            None
        }
        ResponseItem::Message { .. }
        | ResponseItem::Reasoning { .. }
        | ResponseItem::WebSearchCall { .. } => {
            // In review child threads, suppress assistant message events but
            // keep reasoning/web search.
            let msgs = match &item {
                ResponseItem::Message { .. } if turn_context.is_review_mode => {
                    trace!("suppressing assistant Message in review mode");
                    Vec::new()
                }
                _ => map_response_item_to_event_messages(&item, sess.show_raw_agent_reasoning()),
            };
            for msg in msgs {
                let event = Event {
                    id: sub_id.to_string(),
                    msg,
                };
                sess.send_event(event).await;
            }
            None
        }
        ResponseItem::Other => None,
    };
    Ok(output)
}

async fn handle_unified_exec_tool_call(
    sess: &Session,
    session_id: Option<String>,
    arguments: Vec<String>,
    timeout_ms: Option<u64>,
) -> Result<String, FunctionCallError> {
    let parsed_session_id = if let Some(session_id) = session_id {
        match session_id.parse::<i32>() {
            Ok(parsed) => Some(parsed),
            Err(output) => {
                return Err(FunctionCallError::RespondToModel(format!(
                    "invalid session_id: {session_id} due to error {output:?}"
                )));
            }
        }
    } else {
        None
    };

    let request = crate::unified_exec::UnifiedExecRequest {
        session_id: parsed_session_id,
        input_chunks: &arguments,
        timeout_ms,
    };

    let value = sess
        .services
        .unified_exec_manager
        .handle_request(request)
        .await
        .map_err(|err| {
            FunctionCallError::RespondToModel(format!("unified exec failed: {err:?}"))
        })?;

    #[derive(Serialize)]
    struct SerializedUnifiedExecResult {
        session_id: Option<String>,
        output: String,
    }

    serde_json::to_string(&SerializedUnifiedExecResult {
        session_id: value.session_id.map(|id| id.to_string()),
        output: value.output,
    })
    .map_err(|err| {
        FunctionCallError::RespondToModel(format!(
            "failed to serialize unified exec output: {err:?}"
        ))
    })
}

async fn handle_function_call(
    sess: &Session,
    turn_context: &TurnContext,
    turn_diff_tracker: &mut TurnDiffTracker,
    sub_id: String,
    name: String,
    arguments: String,
    call_id: String,
) -> Result<String, FunctionCallError> {
    match name.as_str() {
        "container.exec" | "shell" => {
<<<<<<< HEAD
            let params =
                match parse_container_exec_arguments(arguments.clone(), turn_context, &call_id) {
                    Ok(params) => params,
                    Err(output) => {
                        return *output;
                    }
                };
            // Pre‑tool hook: fail the tool if hook exits non‑zero.
            // Build explicit arguments with both argv and command string for logging.
            let argv = params.command.clone();
            let joined = argv.join(" ");
            let hook_args = serde_json::json!({
                "command": joined,
                "argv": argv,
                "workdir": params.cwd,
                "timeout_ms": params.timeout_ms,
            });
            let rm_targets = expand_rm_targets_for_pre(&params.command, &turn_context.cwd);
            if let Err(e) = sess
                .run_pre_tool_hook(
                    &sub_id,
                    &call_id,
                    "shell",
                    &turn_context.cwd,
                    hook_args,
                    if rm_targets.is_empty() {
                        None
                    } else {
                        Some(rm_targets)
                    },
                )
                .await
            {
                return ResponseInputItem::FunctionCallOutput {
                    call_id,
                    output: FunctionCallOutputPayload {
                        content: format!("pre_tool_use hook failed: {e}"),
                        success: Some(false),
                    },
                };
            }

            let resp = handle_container_exec_with_params(
                params.clone(),
=======
            let params = parse_container_exec_arguments(arguments, turn_context, &call_id)?;
            handle_container_exec_with_params(
                params,
>>>>>>> acc2b63d
                sess,
                turn_context,
                turn_diff_tracker,
                sub_id.clone(),
                call_id.clone(),
            )
            .await;

            // Post‑tool hook (non‑blocking semantics re: model output): errors are logged.
            let (success, output_str) = match &resp {
                ResponseInputItem::FunctionCallOutput { output, .. } => {
                    (output.success, Some(output.content.as_str()))
                }
                ResponseInputItem::CustomToolCallOutput { output, .. } => {
                    (None, Some(output.as_str()))
                }
                _ => (None, None),
            };
            let rm_deleted = if success == Some(true) {
                let t = expand_rm_targets_for_pre(&params.command, &turn_context.cwd);
                if t.is_empty() { None } else { Some(t) }
            } else {
                None
            };
            let post_args = serde_json::json!({
                "command": params.command.clone().join(" "),
                "argv": params.command,
                "workdir": params.cwd,
                "timeout_ms": params.timeout_ms,
            });
            sess.run_post_tool_hook(
                &sub_id,
                match &resp {
                    ResponseInputItem::FunctionCallOutput { call_id, .. } => call_id,
                    ResponseInputItem::CustomToolCallOutput { call_id, .. } => call_id,
                    _ => &call_id,
                },
                "shell",
                &turn_context.cwd,
                success,
                output_str,
                post_args,
                None,
                rm_deleted,
                None,
                None,
            )
            .await;

            resp
        }
        "unified_exec" => {
            #[derive(Deserialize)]
            struct UnifiedExecArgs {
                input: Vec<String>,
                #[serde(default)]
                session_id: Option<String>,
                #[serde(default)]
                timeout_ms: Option<u64>,
            }

            let args: UnifiedExecArgs = serde_json::from_str(&arguments).map_err(|err| {
                FunctionCallError::RespondToModel(format!(
                    "failed to parse function arguments: {err:?}"
                ))
            })?;

            handle_unified_exec_tool_call(sess, args.session_id, args.input, args.timeout_ms).await
        }
        "view_image" => {
            #[derive(serde::Deserialize)]
            struct SeeImageArgs {
                path: String,
            }
            let args: SeeImageArgs = serde_json::from_str(&arguments).map_err(|e| {
                FunctionCallError::RespondToModel(format!(
                    "failed to parse function arguments: {e:?}"
                ))
            })?;
            let abs = turn_context.resolve_path(Some(args.path));
            sess.inject_input(vec![InputItem::LocalImage { path: abs }])
                .await
                .map_err(|_| {
                    FunctionCallError::RespondToModel(
                        "unable to attach image (no active task)".to_string(),
                    )
                })?;

            Ok("attached local image path".to_string())
        }
        "apply_patch" => {
<<<<<<< HEAD
            let args = match serde_json::from_str::<ApplyPatchToolArgs>(&arguments) {
                Ok(a) => a,
                Err(e) => {
                    return ResponseInputItem::FunctionCallOutput {
                        call_id,
                        output: FunctionCallOutputPayload {
                            content: format!("failed to parse function arguments: {e}"),
                            success: None,
                        },
                    };
                }
            };
            // Pre‑tool hook
            let arg_json = serde_json::from_str::<serde_json::Value>(&arguments)
                .unwrap_or_else(|_| serde_json::json!({ "raw": arguments }));
            // Derive targets from patch body for apply_patch
            let pre_targets = extract_targets_from_patch(&args.input, &turn_context.cwd);
            if let Err(e) = sess
                .run_pre_tool_hook(
                    &sub_id,
                    &call_id,
                    "apply_patch",
                    &turn_context.cwd,
                    arg_json.clone(),
                    if pre_targets.is_empty() {
                        None
                    } else {
                        Some(pre_targets)
                    },
                )
                .await
            {
                return ResponseInputItem::FunctionCallOutput {
                    call_id,
                    output: FunctionCallOutputPayload {
                        content: format!("pre_tool_use hook failed: {e}"),
                        success: Some(false),
                    },
                };
            }
=======
            let args: ApplyPatchToolArgs = serde_json::from_str(&arguments).map_err(|e| {
                FunctionCallError::RespondToModel(format!(
                    "failed to parse function arguments: {e:?}"
                ))
            })?;
>>>>>>> acc2b63d
            let exec_params = ExecParams {
                command: vec!["apply_patch".to_string(), args.input.clone()],
                cwd: turn_context.cwd.clone(),
                timeout_ms: None,
                env: HashMap::new(),
                with_escalated_permissions: None,
                justification: None,
            };
            let resp = handle_container_exec_with_params(
                exec_params,
                sess,
                turn_context,
                turn_diff_tracker,
                sub_id.clone(),
                call_id.clone(),
            )
            .await;

            let (success, output_str) = match &resp {
                ResponseInputItem::FunctionCallOutput { output, .. } => {
                    (output.success, Some(output.content.as_str()))
                }
                ResponseInputItem::CustomToolCallOutput { output, .. } => {
                    (None, Some(output.as_str()))
                }
                _ => (None, None),
            };
            let (edited, deleted, created, renamed) = if success == Some(true) {
                parse_patch_effects(&args.input, &turn_context.cwd)
            } else {
                (Vec::new(), Vec::new(), Vec::new(), Vec::new())
            };
            sess.run_post_tool_hook(
                &sub_id,
                match &resp {
                    ResponseInputItem::FunctionCallOutput { call_id, .. } => call_id,
                    ResponseInputItem::CustomToolCallOutput { call_id, .. } => call_id,
                    _ => &call_id,
                },
                "apply_patch",
                &turn_context.cwd,
                success,
                output_str,
                arg_json.clone(),
                if edited.is_empty() {
                    None
                } else {
                    Some(edited)
                },
                if deleted.is_empty() {
                    None
                } else {
                    Some(deleted)
                },
                if created.is_empty() {
                    None
                } else {
                    Some(created)
                },
                if renamed.is_empty() {
                    None
                } else {
                    Some(renamed)
                },
            )
            .await;

            resp
        }
        "update_plan" => {
            let arg_json = serde_json::from_str::<serde_json::Value>(&arguments)
                .unwrap_or_else(|_| serde_json::json!({ "raw": arguments }));
            if let Err(e) = sess
                .run_pre_tool_hook(
                    &sub_id,
                    &call_id,
                    "update_plan",
                    &turn_context.cwd,
                    arg_json.clone(),
                    None,
                )
                .await
            {
                return ResponseInputItem::FunctionCallOutput {
                    call_id,
                    output: FunctionCallOutputPayload {
                        content: format!("pre_tool_use hook failed: {e}"),
                        success: Some(false),
                    },
                };
            }
            let resp = handle_update_plan(sess, arguments, sub_id.clone(), call_id.clone()).await;
            let (success, output_str) = match &resp {
                ResponseInputItem::FunctionCallOutput { output, .. } => {
                    (output.success, Some(output.content.as_str()))
                }
                ResponseInputItem::CustomToolCallOutput { output, .. } => {
                    (None, Some(output.as_str()))
                }
                _ => (None, None),
            };
            sess.run_post_tool_hook(
                &sub_id,
                &call_id,
                "update_plan",
                &turn_context.cwd,
                success,
                output_str,
                arg_json,
                None,
                None,
                None,
                None,
            )
            .await;
            resp
        }
        EXEC_COMMAND_TOOL_NAME => {
            // TODO(mbolin): Sandbox check.
<<<<<<< HEAD
            let exec_params = match serde_json::from_str::<ExecCommandParams>(&arguments) {
                Ok(params) => params,
                Err(e) => {
                    return ResponseInputItem::FunctionCallOutput {
                        call_id,
                        output: FunctionCallOutputPayload {
                            content: format!("failed to parse function arguments: {e}"),
                            success: Some(false),
                        },
                    };
                }
            };
            // Pre‑tool hook
            let arg_json = serde_json::from_str::<serde_json::Value>(&arguments)
                .unwrap_or_else(|_| serde_json::json!({ "raw": arguments }));
            if let Err(e) = sess
                .run_pre_tool_hook(
                    &sub_id,
                    &call_id,
                    EXEC_COMMAND_TOOL_NAME,
                    &turn_context.cwd,
                    arg_json.clone(),
                    None,
                )
                .await
            {
                return ResponseInputItem::FunctionCallOutput {
                    call_id,
                    output: FunctionCallOutputPayload {
                        content: format!("pre_tool_use hook failed: {e}"),
                        success: Some(false),
                    },
                };
            }
=======
            let exec_params: ExecCommandParams = serde_json::from_str(&arguments).map_err(|e| {
                FunctionCallError::RespondToModel(format!(
                    "failed to parse function arguments: {e:?}"
                ))
            })?;
>>>>>>> acc2b63d
            let result = sess
                .services
                .session_manager
                .handle_exec_command_request(exec_params)
                .await;
<<<<<<< HEAD
            let function_call_output = crate::exec_command::result_into_payload(result);
            let call_id_for_post = call_id.clone();
            let resp = ResponseInputItem::FunctionCallOutput {
                call_id,
                output: function_call_output,
            };
            let (success, output_str) = match &resp {
                ResponseInputItem::FunctionCallOutput { output, .. } => {
                    (output.success, Some(output.content.as_str()))
                }
                _ => (None, None),
            };
            sess.run_post_tool_hook(
                &sub_id,
                &call_id_for_post,
                EXEC_COMMAND_TOOL_NAME,
                &turn_context.cwd,
                success,
                output_str,
                arg_json,
                None,
                None,
                None,
                None,
            )
            .await;
            resp
        }
        WRITE_STDIN_TOOL_NAME => {
            let write_stdin_params = match serde_json::from_str::<WriteStdinParams>(&arguments) {
                Ok(params) => params,
                Err(e) => {
                    return ResponseInputItem::FunctionCallOutput {
                        call_id,
                        output: FunctionCallOutputPayload {
                            content: format!("failed to parse function arguments: {e}"),
                            success: Some(false),
                        },
                    };
                }
            };
            // Pre‑tool hook
            let arg_json = serde_json::from_str::<serde_json::Value>(&arguments)
                .unwrap_or_else(|_| serde_json::json!({ "raw": arguments }));
            if let Err(e) = sess
                .run_pre_tool_hook(
                    &sub_id,
                    &call_id,
                    WRITE_STDIN_TOOL_NAME,
                    &turn_context.cwd,
                    arg_json.clone(),
                    None,
                )
                .await
            {
                return ResponseInputItem::FunctionCallOutput {
                    call_id,
                    output: FunctionCallOutputPayload {
                        content: format!("pre_tool_use hook failed: {e}"),
                        success: Some(false),
                    },
                };
            }
=======
            match result {
                Ok(output) => Ok(output.to_text_output()),
                Err(err) => Err(FunctionCallError::RespondToModel(err)),
            }
        }
        WRITE_STDIN_TOOL_NAME => {
            let write_stdin_params =
                serde_json::from_str::<WriteStdinParams>(&arguments).map_err(|e| {
                    FunctionCallError::RespondToModel(format!(
                        "failed to parse function arguments: {e:?}"
                    ))
                })?;

>>>>>>> acc2b63d
            let result = sess
                .services
                .session_manager
                .handle_write_stdin_request(write_stdin_params)
<<<<<<< HEAD
                .await;
            let function_call_output: FunctionCallOutputPayload =
                crate::exec_command::result_into_payload(result);
            let call_id_for_post = call_id.clone();
            let resp = ResponseInputItem::FunctionCallOutput {
                call_id,
                output: function_call_output,
            };
            let (success, output_str) = match &resp {
                ResponseInputItem::FunctionCallOutput { output, .. } => {
                    (output.success, Some(output.content.as_str()))
                }
                _ => (None, None),
            };
            sess.run_post_tool_hook(
                &sub_id,
                &call_id_for_post,
                WRITE_STDIN_TOOL_NAME,
                &turn_context.cwd,
                success,
                output_str,
                arg_json,
                None,
                None,
                None,
                None,
            )
            .await;
            resp
        }
        _ => {
            match sess.mcp_connection_manager.parse_tool_name(&name) {
                Some((server, tool_name)) => {
                    // TODO(mbolin): Determine appropriate timeout for tool call.
                    let timeout = None;
                    // Pre‑tool hook for MCP tool
                    let tool_id = format!("mcp:{server}.{tool_name}");
                    let arg_json = serde_json::from_str::<serde_json::Value>(&arguments)
                        .unwrap_or_else(|_| serde_json::json!({ "raw": arguments }));
                    if let Err(e) = sess
                        .run_pre_tool_hook(
                            &sub_id,
                            &call_id,
                            &tool_id,
                            &turn_context.cwd,
                            arg_json,
                            None,
                        )
                        .await
                    {
                        return ResponseInputItem::FunctionCallOutput {
                            call_id,
                            output: FunctionCallOutputPayload {
                                content: format!("pre_tool_use hook failed: {e}"),
                                success: Some(false),
                            },
                        };
                    }
                    let resp = handle_mcp_tool_call(
                        sess,
                        &sub_id,
                        call_id.clone(),
                        server,
                        tool_name,
                        arguments,
                        timeout,
                    )
                    .await;
                    let (success, output_str) = match &resp {
                        ResponseInputItem::FunctionCallOutput { output, .. } => {
                            (output.success, Some(output.content.as_str()))
                        }
                        ResponseInputItem::CustomToolCallOutput { output, .. } => {
                            (None, Some(output.as_str()))
                        }
                        _ => (None, None),
                    };
                    sess.run_post_tool_hook(
                        &sub_id,
                        &call_id,
                        &tool_id,
                        &turn_context.cwd,
                        success,
                        output_str,
                        serde_json::json!({}),
                        None,
                        None,
                        None,
                        None,
                    )
                    .await;
                    resp
                }
                None => {
                    // Unknown function: reply with structured failure so the model can adapt.
                    ResponseInputItem::FunctionCallOutput {
                        call_id,
                        output: FunctionCallOutputPayload {
                            content: format!("unsupported call: {name}"),
                            success: None,
                        },
                    }
                }
            }
=======
                .await
                .map_err(FunctionCallError::RespondToModel)?;

            Ok(result.to_text_output())
>>>>>>> acc2b63d
        }
        _ => Err(FunctionCallError::RespondToModel(format!(
            "unsupported call: {name}"
        ))),
    }
}

async fn handle_custom_tool_call(
    sess: &Session,
    turn_context: &TurnContext,
    turn_diff_tracker: &mut TurnDiffTracker,
    sub_id: String,
    name: String,
    input: String,
    call_id: String,
) -> Result<String, FunctionCallError> {
    info!("CustomToolCall: {name} {input}");
    match name.as_str() {
        "apply_patch" => {
            let exec_params = ExecParams {
                command: vec!["apply_patch".to_string(), input.clone()],
                cwd: turn_context.cwd.clone(),
                timeout_ms: None,
                env: HashMap::new(),
                with_escalated_permissions: None,
                justification: None,
            };
<<<<<<< HEAD
            // Pre‑tool hook
            let hook_args = serde_json::json!({ "raw": input });
            if let Err(e) = sess
                .run_pre_tool_hook(
                    &sub_id,
                    &call_id,
                    "apply_patch",
                    &turn_context.cwd,
                    hook_args,
                    None,
                )
                .await
            {
                return ResponseInputItem::FunctionCallOutput {
                    call_id,
                    output: FunctionCallOutputPayload {
                        content: format!("pre_tool_use hook failed: {e}"),
                        success: Some(false),
                    },
                };
            }
            let resp = handle_container_exec_with_params(
=======

            handle_container_exec_with_params(
>>>>>>> acc2b63d
                exec_params,
                sess,
                turn_context,
                turn_diff_tracker,
                sub_id.clone(),
                call_id,
            )
<<<<<<< HEAD
            .await;

            // Convert function-call style output into a custom tool call output
            match resp {
                ResponseInputItem::FunctionCallOutput { call_id, output } => {
                    let out_str = output.content.clone();
                    sess.run_post_tool_hook(
                        &sub_id,
                        &call_id,
                        "apply_patch",
                        &turn_context.cwd,
                        output.success,
                        Some(&out_str),
                        serde_json::json!({}),
                        None,
                        None,
                        None,
                        None,
                    )
                    .await;
                    ResponseInputItem::CustomToolCallOutput {
                        call_id,
                        output: out_str,
                    }
                }
                // Pass through if already a custom tool output or other variant
                other => other,
            }
=======
            .await
>>>>>>> acc2b63d
        }
        _ => {
            debug!("unexpected CustomToolCall from stream");
            Err(FunctionCallError::RespondToModel(format!(
                "unsupported custom tool call: {name}"
            )))
        }
    }
}

fn to_exec_params(params: ShellToolCallParams, turn_context: &TurnContext) -> ExecParams {
    ExecParams {
        command: params.command,
        cwd: turn_context.resolve_path(params.workdir.clone()),
        timeout_ms: params.timeout_ms,
        env: create_env(&turn_context.shell_environment_policy),
        with_escalated_permissions: params.with_escalated_permissions,
        justification: params.justification,
    }
}

fn parse_container_exec_arguments(
    arguments: String,
    turn_context: &TurnContext,
    _call_id: &str,
) -> Result<ExecParams, FunctionCallError> {
    serde_json::from_str::<ShellToolCallParams>(&arguments)
        .map(|p| to_exec_params(p, turn_context))
        .map_err(|e| {
            FunctionCallError::RespondToModel(format!("failed to parse function arguments: {e:?}"))
        })
}

pub struct ExecInvokeArgs<'a> {
    pub params: ExecParams,
    pub sandbox_type: SandboxType,
    pub sandbox_policy: &'a SandboxPolicy,
    pub sandbox_cwd: &'a Path,
    pub codex_linux_sandbox_exe: &'a Option<PathBuf>,
    pub stdout_stream: Option<StdoutStream>,
}

fn maybe_translate_shell_command(
    params: ExecParams,
    sess: &Session,
    turn_context: &TurnContext,
) -> ExecParams {
    let should_translate = matches!(sess.user_shell(), crate::shell::Shell::PowerShell(_))
        || turn_context.shell_environment_policy.use_profile;

    if should_translate
        && let Some(command) = sess
            .user_shell()
            .format_default_shell_invocation(params.command.clone())
    {
        return ExecParams { command, ..params };
    }
    params
}

async fn handle_container_exec_with_params(
    params: ExecParams,
    sess: &Session,
    turn_context: &TurnContext,
    turn_diff_tracker: &mut TurnDiffTracker,
    sub_id: String,
    call_id: String,
) -> Result<String, FunctionCallError> {
    if params.with_escalated_permissions.unwrap_or(false)
        && !matches!(turn_context.approval_policy, AskForApproval::OnRequest)
    {
        return Err(FunctionCallError::RespondToModel(format!(
            "approval policy is {policy:?}; reject command — you should not ask for escalated permissions if the approval policy is {policy:?}",
            policy = turn_context.approval_policy
        )));
    }

    // check if this was a patch, and apply it if so
    let apply_patch_exec = match maybe_parse_apply_patch_verified(&params.command, &params.cwd) {
        MaybeApplyPatchVerified::Body(changes) => {
            match apply_patch::apply_patch(sess, turn_context, &sub_id, &call_id, changes).await {
                InternalApplyPatchInvocation::Output(item) => return item,
                InternalApplyPatchInvocation::DelegateToExec(apply_patch_exec) => {
                    Some(apply_patch_exec)
                }
            }
        }
        MaybeApplyPatchVerified::CorrectnessError(parse_error) => {
            // It looks like an invocation of `apply_patch`, but we
            // could not resolve it into a patch that would apply
            // cleanly. Return to model for resample.
            return Err(FunctionCallError::RespondToModel(format!(
                "error: {parse_error:#?}"
            )));
        }
        MaybeApplyPatchVerified::ShellParseError(error) => {
            trace!("Failed to parse shell command, {error:?}");
            None
        }
        MaybeApplyPatchVerified::NotApplyPatch => None,
    };

    let (params, safety, command_for_display) = match &apply_patch_exec {
        Some(ApplyPatchExec {
            action: ApplyPatchAction { patch, cwd, .. },
            user_explicitly_approved_this_action,
        }) => {
            let path_to_codex = std::env::current_exe()
                .ok()
                .map(|p| p.to_string_lossy().to_string());
            let Some(path_to_codex) = path_to_codex else {
                return Err(FunctionCallError::RespondToModel(
                    "failed to determine path to codex executable".to_string(),
                ));
            };

            let params = ExecParams {
                command: vec![
                    path_to_codex,
                    CODEX_APPLY_PATCH_ARG1.to_string(),
                    patch.clone(),
                ],
                cwd: cwd.clone(),
                timeout_ms: params.timeout_ms,
                env: HashMap::new(),
                with_escalated_permissions: params.with_escalated_permissions,
                justification: params.justification.clone(),
            };
            let safety = if *user_explicitly_approved_this_action {
                SafetyCheck::AutoApprove {
                    sandbox_type: SandboxType::None,
                }
            } else {
                assess_safety_for_untrusted_command(
                    turn_context.approval_policy,
                    &turn_context.sandbox_policy,
                    params.with_escalated_permissions.unwrap_or(false),
                )
            };
            (
                params,
                safety,
                vec!["apply_patch".to_string(), patch.clone()],
            )
        }
        None => {
            let safety = {
                let state = sess.state.lock().await;
                assess_command_safety(
                    &params.command,
                    turn_context.approval_policy,
                    &turn_context.sandbox_policy,
                    state.approved_commands_ref(),
                    params.with_escalated_permissions.unwrap_or(false),
                )
            };
            let command_for_display = params.command.clone();
            (params, safety, command_for_display)
        }
    };

    let sandbox_type = match safety {
        SafetyCheck::AutoApprove { sandbox_type } => sandbox_type,
        SafetyCheck::AskUser => {
            let decision = sess
                .request_command_approval(
                    sub_id.clone(),
                    call_id.clone(),
                    params.command.clone(),
                    params.cwd.clone(),
                    params.justification.clone(),
                )
                .await;
            match decision {
                ReviewDecision::Approved => (),
                ReviewDecision::ApprovedForSession => {
                    sess.add_approved_command(params.command.clone()).await;
                }
                ReviewDecision::Denied | ReviewDecision::Abort => {
                    return Err(FunctionCallError::RespondToModel(
                        "exec command rejected by user".to_string(),
                    ));
                }
            }
            // No sandboxing is applied because the user has given
            // explicit approval. Often, we end up in this case because
            // the command cannot be run in a sandbox, such as
            // installing a new dependency that requires network access.
            SandboxType::None
        }
        SafetyCheck::Reject { reason } => {
            return Err(FunctionCallError::RespondToModel(format!(
                "exec command rejected: {reason:?}"
            )));
        }
    };

    let exec_command_context = ExecCommandContext {
        sub_id: sub_id.clone(),
        call_id: call_id.clone(),
        command_for_display: command_for_display.clone(),
        cwd: params.cwd.clone(),
        apply_patch: apply_patch_exec.map(
            |ApplyPatchExec {
                 action,
                 user_explicitly_approved_this_action,
             }| ApplyPatchCommandContext {
                user_explicitly_approved_this_action,
                changes: convert_apply_patch_to_protocol(&action),
            },
        ),
    };

    let params = maybe_translate_shell_command(params, sess, turn_context);
    let output_result = sess
        .run_exec_with_events(
            turn_diff_tracker,
            exec_command_context.clone(),
            ExecInvokeArgs {
                params: params.clone(),
                sandbox_type,
                sandbox_policy: &turn_context.sandbox_policy,
                sandbox_cwd: &turn_context.cwd,
                codex_linux_sandbox_exe: &sess.services.codex_linux_sandbox_exe,
                stdout_stream: if exec_command_context.apply_patch.is_some() {
                    None
                } else {
                    Some(StdoutStream {
                        sub_id: sub_id.clone(),
                        call_id: call_id.clone(),
                        tx_event: sess.tx_event.clone(),
                    })
                },
            },
        )
        .await;

    match output_result {
        Ok(output) => {
            let ExecToolCallOutput { exit_code, .. } = &output;
            let content = format_exec_output(&output);
            if *exit_code == 0 {
                Ok(content)
            } else {
                Err(FunctionCallError::RespondToModel(content))
            }
        }
        Err(CodexErr::Sandbox(error)) => {
            handle_sandbox_error(
                turn_diff_tracker,
                params,
                exec_command_context,
                error,
                sandbox_type,
                sess,
                turn_context,
            )
            .await
        }
        Err(e) => Err(FunctionCallError::RespondToModel(format!(
            "execution error: {e:?}"
        ))),
    }
}

async fn handle_sandbox_error(
    turn_diff_tracker: &mut TurnDiffTracker,
    params: ExecParams,
    exec_command_context: ExecCommandContext,
    error: SandboxErr,
    sandbox_type: SandboxType,
    sess: &Session,
    turn_context: &TurnContext,
) -> Result<String, FunctionCallError> {
    let call_id = exec_command_context.call_id.clone();
    let sub_id = exec_command_context.sub_id.clone();
    let cwd = exec_command_context.cwd.clone();

    if let SandboxErr::Timeout { output } = &error {
        let content = format_exec_output(output);
        return Err(FunctionCallError::RespondToModel(content));
    }

    // Early out if either the user never wants to be asked for approval, or
    // we're letting the model manage escalation requests. Otherwise, continue
    match turn_context.approval_policy {
        AskForApproval::Never | AskForApproval::OnRequest => {
            return Err(FunctionCallError::RespondToModel(format!(
                "failed in sandbox {sandbox_type:?} with execution error: {error:?}"
            )));
        }
        AskForApproval::UnlessTrusted | AskForApproval::OnFailure => (),
    }

    // Note that when `error` is `SandboxErr::Denied`, it could be a false
    // positive. That is, it may have exited with a non-zero exit code, not
    // because the sandbox denied it, but because that is its expected behavior,
    // i.e., a grep command that did not match anything. Ideally we would
    // include additional metadata on the command to indicate whether non-zero
    // exit codes merit a retry.

    // For now, we categorically ask the user to retry without sandbox and
    // emit the raw error as a background event.
    sess.notify_background_event(&sub_id, format!("Execution failed: {error}"))
        .await;

    let decision = sess
        .request_command_approval(
            sub_id.clone(),
            call_id.clone(),
            params.command.clone(),
            cwd.clone(),
            Some("command failed; retry without sandbox?".to_string()),
        )
        .await;

    match decision {
        ReviewDecision::Approved | ReviewDecision::ApprovedForSession => {
            // Persist this command as pre‑approved for the
            // remainder of the session so future
            // executions skip the sandbox directly.
            // TODO(ragona): Isn't this a bug? It always saves the command in an | fork?
            sess.add_approved_command(params.command.clone()).await;
            // Inform UI we are retrying without sandbox.
            sess.notify_background_event(&sub_id, "retrying command without sandbox")
                .await;

            // This is an escalated retry; the policy will not be
            // examined and the sandbox has been set to `None`.
            let retry_output_result = sess
                .run_exec_with_events(
                    turn_diff_tracker,
                    exec_command_context.clone(),
                    ExecInvokeArgs {
                        params,
                        sandbox_type: SandboxType::None,
                        sandbox_policy: &turn_context.sandbox_policy,
                        sandbox_cwd: &turn_context.cwd,
                        codex_linux_sandbox_exe: &sess.services.codex_linux_sandbox_exe,
                        stdout_stream: if exec_command_context.apply_patch.is_some() {
                            None
                        } else {
                            Some(StdoutStream {
                                sub_id: sub_id.clone(),
                                call_id: call_id.clone(),
                                tx_event: sess.tx_event.clone(),
                            })
                        },
                    },
                )
                .await;

            match retry_output_result {
                Ok(retry_output) => {
                    let ExecToolCallOutput { exit_code, .. } = &retry_output;
                    let content = format_exec_output(&retry_output);
                    if *exit_code == 0 {
                        Ok(content)
                    } else {
                        Err(FunctionCallError::RespondToModel(content))
                    }
                }
                Err(e) => Err(FunctionCallError::RespondToModel(format!(
                    "retry failed: {e}"
                ))),
            }
        }
        ReviewDecision::Denied | ReviewDecision::Abort => {
            // Fall through to original failure handling.
            Err(FunctionCallError::RespondToModel(
                "exec command rejected by user".to_string(),
            ))
        }
    }
}

fn format_exec_output_str(exec_output: &ExecToolCallOutput) -> String {
    let ExecToolCallOutput {
        aggregated_output, ..
    } = exec_output;

    // Head+tail truncation for the model: show the beginning and end with an elision.
    // Clients still receive full streams; only this formatted summary is capped.

    let mut s = &aggregated_output.text;
    let prefixed_str: String;

    if exec_output.timed_out {
        prefixed_str = format!(
            "command timed out after {} milliseconds\n",
            exec_output.duration.as_millis()
        ) + s;
        s = &prefixed_str;
    }

    let total_lines = s.lines().count();
    if s.len() <= MODEL_FORMAT_MAX_BYTES && total_lines <= MODEL_FORMAT_MAX_LINES {
        return s.to_string();
    }

    let lines: Vec<&str> = s.lines().collect();
    let head_take = MODEL_FORMAT_HEAD_LINES.min(lines.len());
    let tail_take = MODEL_FORMAT_TAIL_LINES.min(lines.len().saturating_sub(head_take));
    let omitted = lines.len().saturating_sub(head_take + tail_take);

    // Join head and tail blocks (lines() strips newlines; reinsert them)
    let head_block = lines
        .iter()
        .take(head_take)
        .cloned()
        .collect::<Vec<_>>()
        .join("\n");
    let tail_block = if tail_take > 0 {
        lines[lines.len() - tail_take..].join("\n")
    } else {
        String::new()
    };
    let marker = format!("\n[... omitted {omitted} of {total_lines} lines ...]\n\n");

    // Byte budgets for head/tail around the marker
    let mut head_budget = MODEL_FORMAT_HEAD_BYTES.min(MODEL_FORMAT_MAX_BYTES);
    let tail_budget = MODEL_FORMAT_MAX_BYTES.saturating_sub(head_budget + marker.len());
    if tail_budget == 0 && marker.len() >= MODEL_FORMAT_MAX_BYTES {
        // Degenerate case: marker alone exceeds budget; return a clipped marker
        return take_bytes_at_char_boundary(&marker, MODEL_FORMAT_MAX_BYTES).to_string();
    }
    if tail_budget == 0 {
        // Make room for the marker by shrinking head
        head_budget = MODEL_FORMAT_MAX_BYTES.saturating_sub(marker.len());
    }

    // Enforce line-count cap by trimming head/tail lines
    let head_lines_text = head_block;
    let tail_lines_text = tail_block;
    // Build final string respecting byte budgets
    let head_part = take_bytes_at_char_boundary(&head_lines_text, head_budget);
    let mut result = String::with_capacity(MODEL_FORMAT_MAX_BYTES.min(s.len()));

    result.push_str(head_part);
    result.push_str(&marker);

    let remaining = MODEL_FORMAT_MAX_BYTES.saturating_sub(result.len());
    let tail_budget_final = remaining;
    let tail_part = take_last_bytes_at_char_boundary(&tail_lines_text, tail_budget_final);
    result.push_str(tail_part);

    result
}

// Truncate a &str to a byte budget at a char boundary (prefix)
#[inline]
fn take_bytes_at_char_boundary(s: &str, maxb: usize) -> &str {
    if s.len() <= maxb {
        return s;
    }
    let mut last_ok = 0;
    for (i, ch) in s.char_indices() {
        let nb = i + ch.len_utf8();
        if nb > maxb {
            break;
        }
        last_ok = nb;
    }
    &s[..last_ok]
}

// Take a suffix of a &str within a byte budget at a char boundary
#[inline]
fn take_last_bytes_at_char_boundary(s: &str, maxb: usize) -> &str {
    if s.len() <= maxb {
        return s;
    }
    let mut start = s.len();
    let mut used = 0usize;
    for (i, ch) in s.char_indices().rev() {
        let nb = ch.len_utf8();
        if used + nb > maxb {
            break;
        }
        start = i;
        used += nb;
        if start == 0 {
            break;
        }
    }
    &s[start..]
}

/// Exec output is a pre-serialized JSON payload
fn format_exec_output(exec_output: &ExecToolCallOutput) -> String {
    let ExecToolCallOutput {
        exit_code,
        duration,
        ..
    } = exec_output;

    #[derive(Serialize)]
    struct ExecMetadata {
        exit_code: i32,
        duration_seconds: f32,
    }

    #[derive(Serialize)]
    struct ExecOutput<'a> {
        output: &'a str,
        metadata: ExecMetadata,
    }

    // round to 1 decimal place
    let duration_seconds = ((duration.as_secs_f32()) * 10.0).round() / 10.0;

    let formatted_output = format_exec_output_str(exec_output);

    let payload = ExecOutput {
        output: &formatted_output,
        metadata: ExecMetadata {
            exit_code: *exit_code,
            duration_seconds,
        },
    };

    #[expect(clippy::expect_used)]
    serde_json::to_string(&payload).expect("serialize ExecOutput")
}

pub(super) fn get_last_assistant_message_from_turn(responses: &[ResponseItem]) -> Option<String> {
    responses.iter().rev().find_map(|item| {
        if let ResponseItem::Message { role, content, .. } = item {
            if role == "assistant" {
                content.iter().rev().find_map(|ci| {
                    if let ContentItem::OutputText { text } = ci {
                        Some(text.clone())
                    } else {
                        None
                    }
                })
            } else {
                None
            }
        } else {
            None
        }
    })
}
fn convert_call_tool_result_to_function_call_output_payload(
    call_tool_result: &CallToolResult,
) -> FunctionCallOutputPayload {
    let CallToolResult {
        content,
        is_error,
        structured_content,
    } = call_tool_result;

    // In terms of what to send back to the model, we prefer structured_content,
    // if available, and fallback to content, otherwise.
    let mut is_success = is_error != &Some(true);
    let content = if let Some(structured_content) = structured_content
        && structured_content != &serde_json::Value::Null
        && let Ok(serialized_structured_content) = serde_json::to_string(&structured_content)
    {
        serialized_structured_content
    } else {
        match serde_json::to_string(&content) {
            Ok(serialized_content) => serialized_content,
            Err(err) => {
                // If we could not serialize either content or structured_content to
                // JSON, flag this as an error.
                is_success = false;
                err.to_string()
            }
        }
    };

    FunctionCallOutputPayload {
        content,
        success: Some(is_success),
    }
}

/// Emits an ExitedReviewMode Event with optional ReviewOutput,
/// and records a developer message with the review output.
async fn exit_review_mode(
    session: Arc<Session>,
    task_sub_id: String,
    review_output: Option<ReviewOutputEvent>,
) {
    let event = Event {
        id: task_sub_id,
        msg: EventMsg::ExitedReviewMode(ExitedReviewModeEvent {
            review_output: review_output.clone(),
        }),
    };
    session.send_event(event).await;

    let mut user_message = String::new();
    if let Some(out) = review_output {
        let mut findings_str = String::new();
        let text = out.overall_explanation.trim();
        if !text.is_empty() {
            findings_str.push_str(text);
        }
        if !out.findings.is_empty() {
            let block = format_review_findings_block(&out.findings, None);
            findings_str.push_str(&format!("\n{block}"));
        }
        user_message.push_str(&format!(
            r#"<user_action>
  <context>User initiated a review task. Here's the full review output from reviewer model. User may select one or more comments to resolve.</context>
  <action>review</action>
  <results>
  {findings_str}
  </results>
</user_action>
"#));
    } else {
        user_message.push_str(r#"<user_action>
  <context>User initiated a review task, but was interrupted. If user asks about this, tell them to re-initiate a review with `/review` and wait for it to complete.</context>
  <action>review</action>
  <results>
  None.
  </results>
</user_action>
"#);
    }

    session
        .record_conversation_items(&[ResponseItem::Message {
            id: None,
            role: "user".to_string(),
            content: vec![ContentItem::InputText { text: user_message }],
        }])
        .await;
}

#[cfg(test)]
pub(crate) use tests::make_session_and_context;

#[cfg(test)]
mod tests {
    use super::*;
    use crate::config::ConfigOverrides;
    use crate::config::ConfigToml;
    use crate::protocol::CompactedItem;
    use crate::protocol::InitialHistory;
    use crate::protocol::ResumedHistory;
    use codex_protocol::models::ContentItem;
    use mcp_types::ContentBlock;
    use mcp_types::TextContent;
    use pretty_assertions::assert_eq;
    use serde::Deserialize;
    use serde_json::json;
    use std::path::PathBuf;
    use std::sync::Arc;
    use std::time::Duration as StdDuration;
    use tempfile::TempDir;

    fn write_executable_script(dir: &TempDir, name: &str, body: &str) -> std::path::PathBuf {
        use std::io::Write as _;
        let path = dir.path().join(name);
        let mut f = std::fs::File::create(&path).expect("create script");
        // Always use POSIX sh to maximize portability across CI/macOS.
        writeln!(f, "#!/bin/sh\n{body}").expect("write script");
        drop(f);
        #[cfg(unix)]
        {
            use std::os::unix::fs::PermissionsExt as _;
            let mut perm = std::fs::metadata(&path).expect("stat").permissions();
            perm.set_mode(0o755);
            std::fs::set_permissions(&path, perm).expect("chmod");
        }
        path
    }

    async fn make_session_with_hooks(
        pre: Option<Vec<String>>,
        post: Option<Vec<String>>,
        user_prompt_submit: Option<Vec<String>>,
        stop: Option<Vec<String>>,
        cwd: &std::path::Path,
    ) -> (Arc<Session>, TurnContext, async_channel::Receiver<Event>) {
        // Minimal TOML config with hooks injected
        let mut cfg = crate::config::ConfigToml::default();
        cfg.model = Some("gpt-3.5-turbo".to_string());
        cfg.hooks = Some(crate::config::HooksToml {
            pre_tool_use: pre,
            post_tool_use: post,
            user_prompt_submit,
            stop,
            timeout_ms: Some(2_000),
            ..Default::default()
        });

        let overrides = crate::config::ConfigOverrides {
            cwd: Some(cwd.to_path_buf()),
            ..Default::default()
        };
        let codex_home = TempDir::new().unwrap();
        let config = crate::config::Config::load_from_base_config_with_overrides(
            cfg,
            overrides,
            codex_home.path().to_path_buf(),
        )
        .expect("load config");

        let (tx_event, rx_event) = async_channel::unbounded();
        let auth_manager = AuthManager::shared(config.codex_home.clone());

        // Mirror Codex::spawn's ConfigureSession
        let user_instructions = crate::project_doc::get_user_instructions(&config).await;
        let configure_session = ConfigureSession {
            provider: config.model_provider.clone(),
            model: config.model.clone(),
            model_reasoning_effort: config.model_reasoning_effort,
            model_reasoning_summary: config.model_reasoning_summary,
            user_instructions,
            base_instructions: config.base_instructions.clone(),
            approval_policy: config.approval_policy,
            sandbox_policy: config.sandbox_policy.clone(),
            notify: config.notify.clone(),
            cwd: config.cwd.clone(),
            hooks: config.hooks.clone(),
        };

        let (sess, tc) = Session::new(
            configure_session,
            Arc::new(config),
            auth_manager,
            tx_event,
            InitialHistory::New,
        )
            .await
            .expect("session");
        (sess, tc, rx_event)
    }

    #[test]
    fn reconstruct_history_matches_live_compactions() {
        let (session, turn_context) = make_session_and_context();
        let (rollout_items, expected) = sample_rollout(&session, &turn_context);

        let reconstructed = session.reconstruct_history_from_rollout(&turn_context, &rollout_items);

        assert_eq!(expected, reconstructed);
    }

    #[test]
    fn record_initial_history_reconstructs_resumed_transcript() {
        let (session, turn_context) = make_session_and_context();
        let (rollout_items, expected) = sample_rollout(&session, &turn_context);

        tokio_test::block_on(session.record_initial_history(
            &turn_context,
            InitialHistory::Resumed(ResumedHistory {
                conversation_id: ConversationId::default(),
                history: rollout_items,
                rollout_path: PathBuf::from("/tmp/resume.jsonl"),
            }),
        ));

        let actual = tokio_test::block_on(async { session.state.lock().await.history_snapshot() });
        assert_eq!(expected, actual);
    }

    #[test]
    fn record_initial_history_reconstructs_forked_transcript() {
        let (session, turn_context) = make_session_and_context();
        let (rollout_items, expected) = sample_rollout(&session, &turn_context);

        tokio_test::block_on(
            session.record_initial_history(&turn_context, InitialHistory::Forked(rollout_items)),
        );

        let actual = tokio_test::block_on(async { session.state.lock().await.history_snapshot() });
        assert_eq!(expected, actual);
    }

    #[test]
    fn prefers_structured_content_when_present() {
        let ctr = CallToolResult {
            // Content present but should be ignored because structured_content is set.
            content: vec![text_block("ignored")],
            is_error: None,
            structured_content: Some(json!({
                "ok": true,
                "value": 42
            })),
        };

        let got = convert_call_tool_result_to_function_call_output_payload(&ctr);
        let expected = FunctionCallOutputPayload {
            content: serde_json::to_string(&json!({
                "ok": true,
                "value": 42
            }))
            .unwrap(),
            success: Some(true),
        };

        assert_eq!(expected, got);
    }

    #[test]
    fn model_truncation_head_tail_by_lines() {
        // Build 400 short lines so line-count limit, not byte budget, triggers truncation
        let lines: Vec<String> = (1..=400).map(|i| format!("line{i}")).collect();
        let full = lines.join("\n");

        let exec = ExecToolCallOutput {
            exit_code: 0,
            stdout: StreamOutput::new(String::new()),
            stderr: StreamOutput::new(String::new()),
            aggregated_output: StreamOutput::new(full),
            duration: StdDuration::from_secs(1),
            timed_out: false,
        };

        let out = format_exec_output_str(&exec);

        // Expect elision marker with correct counts
        let omitted = 400 - MODEL_FORMAT_MAX_LINES; // 144
        let marker = format!("\n[... omitted {omitted} of 400 lines ...]\n\n");
        assert!(out.contains(&marker), "missing marker: {out}");

        // Validate head and tail
        let parts: Vec<&str> = out.split(&marker).collect();
        assert_eq!(parts.len(), 2, "expected one marker split");
        let head = parts[0];
        let tail = parts[1];

        let expected_head: String = (1..=MODEL_FORMAT_HEAD_LINES)
            .map(|i| format!("line{i}"))
            .collect::<Vec<_>>()
            .join("\n");
        assert!(head.starts_with(&expected_head), "head mismatch");

        let expected_tail: String = ((400 - MODEL_FORMAT_TAIL_LINES + 1)..=400)
            .map(|i| format!("line{i}"))
            .collect::<Vec<_>>()
            .join("\n");
        assert!(tail.ends_with(&expected_tail), "tail mismatch");
    }

    #[test]
    fn model_truncation_respects_byte_budget() {
        // Construct a large output (about 100kB) so byte budget dominates
        let big_line = "x".repeat(100);
        let full = std::iter::repeat_n(big_line, 1000)
            .collect::<Vec<_>>()
            .join("\n");

        let exec = ExecToolCallOutput {
            exit_code: 0,
            stdout: StreamOutput::new(String::new()),
            stderr: StreamOutput::new(String::new()),
            aggregated_output: StreamOutput::new(full.clone()),
            duration: StdDuration::from_secs(1),
            timed_out: false,
        };

        let out = format_exec_output_str(&exec);
        assert!(out.len() <= MODEL_FORMAT_MAX_BYTES, "exceeds byte budget");
        assert!(out.contains("omitted"), "should contain elision marker");

        // Ensure head and tail are drawn from the original
        assert!(full.starts_with(out.chars().take(8).collect::<String>().as_str()));
        assert!(
            full.ends_with(
                out.chars()
                    .rev()
                    .take(8)
                    .collect::<String>()
                    .chars()
                    .rev()
                    .collect::<String>()
                    .as_str()
            )
        );
    }

    #[test]
    fn includes_timed_out_message() {
        let exec = ExecToolCallOutput {
            exit_code: 0,
            stdout: StreamOutput::new(String::new()),
            stderr: StreamOutput::new(String::new()),
            aggregated_output: StreamOutput::new("Command output".to_string()),
            duration: StdDuration::from_secs(1),
            timed_out: true,
        };

        let out = format_exec_output_str(&exec);

        assert_eq!(
            out,
            "command timed out after 1000 milliseconds\nCommand output"
        );
    }

    #[test]
    fn falls_back_to_content_when_structured_is_null() {
        let ctr = CallToolResult {
            content: vec![text_block("hello"), text_block("world")],
            is_error: None,
            structured_content: Some(serde_json::Value::Null),
        };

        let got = convert_call_tool_result_to_function_call_output_payload(&ctr);
        let expected = FunctionCallOutputPayload {
            content: serde_json::to_string(&vec![text_block("hello"), text_block("world")])
                .unwrap(),
            success: Some(true),
        };

        assert_eq!(expected, got);
    }

    #[test]
    fn success_flag_reflects_is_error_true() {
        let ctr = CallToolResult {
            content: vec![text_block("unused")],
            is_error: Some(true),
            structured_content: Some(json!({ "message": "bad" })),
        };

        let got = convert_call_tool_result_to_function_call_output_payload(&ctr);
        let expected = FunctionCallOutputPayload {
            content: serde_json::to_string(&json!({ "message": "bad" })).unwrap(),
            success: Some(false),
        };

        assert_eq!(expected, got);
    }

    #[test]
    fn success_flag_true_with_no_error_and_content_used() {
        let ctr = CallToolResult {
            content: vec![text_block("alpha")],
            is_error: Some(false),
            structured_content: None,
        };

        let got = convert_call_tool_result_to_function_call_output_payload(&ctr);
        let expected = FunctionCallOutputPayload {
            content: serde_json::to_string(&vec![text_block("alpha")]).unwrap(),
            success: Some(true),
        };

        assert_eq!(expected, got);
    }

    fn text_block(s: &str) -> ContentBlock {
        ContentBlock::TextContent(TextContent {
            annotations: None,
            text: s.to_string(),
            r#type: "text".to_string(),
        })
    }

    pub(crate) fn make_session_and_context() -> (Session, TurnContext) {
        let (tx_event, _rx_event) = async_channel::unbounded();
        let codex_home = tempfile::tempdir().expect("create temp dir");
        let config = Config::load_from_base_config_with_overrides(
            ConfigToml::default(),
            ConfigOverrides::default(),
            codex_home.path().to_path_buf(),
        )
        .expect("load default test config");
        let config = Arc::new(config);
        let conversation_id = ConversationId::default();
        let client = ModelClient::new(
            config.clone(),
            None,
            config.model_provider.clone(),
            config.model_reasoning_effort,
            config.model_reasoning_summary,
            conversation_id,
        );
        let tools_config = ToolsConfig::new(&ToolsConfigParams {
            model_family: &config.model_family,
            include_plan_tool: config.include_plan_tool,
            include_apply_patch_tool: config.include_apply_patch_tool,
            include_web_search_request: config.tools_web_search_request,
            use_streamable_shell_tool: config.use_experimental_streamable_shell_tool,
            include_view_image_tool: config.include_view_image_tool,
            experimental_unified_exec_tool: config.use_experimental_unified_exec_tool,
        });
        let turn_context = TurnContext {
            client,
            cwd: config.cwd.clone(),
            base_instructions: config.base_instructions.clone(),
            user_instructions: config.user_instructions.clone(),
            approval_policy: config.approval_policy,
            sandbox_policy: config.sandbox_policy.clone(),
            shell_environment_policy: config.shell_environment_policy.clone(),
            tools_config,
            is_review_mode: false,
            final_output_json_schema: None,
        };
        let services = SessionServices {
            mcp_connection_manager: McpConnectionManager::default(),
            session_manager: ExecSessionManager::default(),
            unified_exec_manager: UnifiedExecSessionManager::default(),
            notifier: UserNotifier::default(),
            rollout: Mutex::new(None),
            codex_linux_sandbox_exe: None,
            user_shell: shell::Shell::Unknown,
            show_raw_agent_reasoning: config.show_raw_agent_reasoning,
            hooks: config.hooks.clone(),
        };
        let session = Session {
            conversation_id,
            tx_event,
            state: Mutex::new(SessionState::new()),
            active_turn: Mutex::new(None),
            services,
            next_internal_sub_id: AtomicU64::new(0),
        };
        (session, turn_context)
    }

    fn sample_rollout(
        session: &Session,
        turn_context: &TurnContext,
    ) -> (Vec<RolloutItem>, Vec<ResponseItem>) {
        let mut rollout_items = Vec::new();
        let mut live_history = ConversationHistory::new();

        let initial_context = session.build_initial_context(turn_context);
        for item in &initial_context {
            rollout_items.push(RolloutItem::ResponseItem(item.clone()));
        }
        live_history.record_items(initial_context.iter());

        let user1 = ResponseItem::Message {
            id: None,
            role: "user".to_string(),
            content: vec![ContentItem::InputText {
                text: "first user".to_string(),
            }],
        };
        live_history.record_items(std::iter::once(&user1));
        rollout_items.push(RolloutItem::ResponseItem(user1.clone()));

        let assistant1 = ResponseItem::Message {
            id: None,
            role: "assistant".to_string(),
            content: vec![ContentItem::OutputText {
                text: "assistant reply one".to_string(),
            }],
        };
        live_history.record_items(std::iter::once(&assistant1));
        rollout_items.push(RolloutItem::ResponseItem(assistant1.clone()));

        let summary1 = "summary one";
        let snapshot1 = live_history.contents();
        let user_messages1 = collect_user_messages(&snapshot1);
        let rebuilt1 = build_compacted_history(
            session.build_initial_context(turn_context),
            &user_messages1,
            summary1,
        );
        live_history.replace(rebuilt1);
        rollout_items.push(RolloutItem::Compacted(CompactedItem {
            message: summary1.to_string(),
        }));

        let user2 = ResponseItem::Message {
            id: None,
            role: "user".to_string(),
            content: vec![ContentItem::InputText {
                text: "second user".to_string(),
            }],
        };
        live_history.record_items(std::iter::once(&user2));
        rollout_items.push(RolloutItem::ResponseItem(user2.clone()));

        let assistant2 = ResponseItem::Message {
            id: None,
            role: "assistant".to_string(),
            content: vec![ContentItem::OutputText {
                text: "assistant reply two".to_string(),
            }],
        };
        live_history.record_items(std::iter::once(&assistant2));
        rollout_items.push(RolloutItem::ResponseItem(assistant2.clone()));

        let summary2 = "summary two";
        let snapshot2 = live_history.contents();
        let user_messages2 = collect_user_messages(&snapshot2);
        let rebuilt2 = build_compacted_history(
            session.build_initial_context(turn_context),
            &user_messages2,
            summary2,
        );
        live_history.replace(rebuilt2);
        rollout_items.push(RolloutItem::Compacted(CompactedItem {
            message: summary2.to_string(),
        }));

        let user3 = ResponseItem::Message {
            id: None,
            role: "user".to_string(),
            content: vec![ContentItem::InputText {
                text: "third user".to_string(),
            }],
        };
        live_history.record_items(std::iter::once(&user3));
        rollout_items.push(RolloutItem::ResponseItem(user3.clone()));

        let assistant3 = ResponseItem::Message {
            id: None,
            role: "assistant".to_string(),
            content: vec![ContentItem::OutputText {
                text: "assistant reply three".to_string(),
            }],
        };
        live_history.record_items(std::iter::once(&assistant3));
        rollout_items.push(RolloutItem::ResponseItem(assistant3.clone()));

        (rollout_items, live_history.contents())
    }

    #[tokio::test]
    async fn rejects_escalated_permissions_when_policy_not_on_request() {
        use crate::exec::ExecParams;
        use crate::protocol::AskForApproval;
        use crate::protocol::SandboxPolicy;
        use crate::turn_diff_tracker::TurnDiffTracker;
        use std::collections::HashMap;

        let (session, mut turn_context) = make_session_and_context();
        // Ensure policy is NOT OnRequest so the early rejection path triggers
        turn_context.approval_policy = AskForApproval::OnFailure;

        let params = ExecParams {
            command: if cfg!(windows) {
                vec![
                    "cmd.exe".to_string(),
                    "/C".to_string(),
                    "echo hi".to_string(),
                ]
            } else {
                vec![
                    "/bin/sh".to_string(),
                    "-c".to_string(),
                    "echo hi".to_string(),
                ]
            },
            cwd: turn_context.cwd.clone(),
            timeout_ms: Some(1000),
            env: HashMap::new(),
            with_escalated_permissions: Some(true),
            justification: Some("test".to_string()),
        };

        let params2 = ExecParams {
            with_escalated_permissions: Some(false),
            ..params.clone()
        };

        let mut turn_diff_tracker = TurnDiffTracker::new();

        let sub_id = "test-sub".to_string();
        let call_id = "test-call".to_string();

        let resp = handle_container_exec_with_params(
            params,
            &session,
            &turn_context,
            &mut turn_diff_tracker,
            sub_id,
            call_id,
        )
        .await;

        let Err(FunctionCallError::RespondToModel(output)) = resp else {
            panic!("expected error result");
        };

        let expected = format!(
            "approval policy is {policy:?}; reject command — you should not ask for escalated permissions if the approval policy is {policy:?}",
            policy = turn_context.approval_policy
        );

        pretty_assertions::assert_eq!(output, expected);

        // Now retry the same command WITHOUT escalated permissions; should succeed.
        // Force DangerFullAccess to avoid platform sandbox dependencies in tests.
        turn_context.sandbox_policy = SandboxPolicy::DangerFullAccess;

        let resp2 = handle_container_exec_with_params(
            params2,
            &session,
            &turn_context,
            &mut turn_diff_tracker,
            "test-sub".to_string(),
            "test-call-2".to_string(),
        )
        .await;

        let output = resp2.expect("expected Ok result");

        #[derive(Deserialize, PartialEq, Eq, Debug)]
        struct ResponseExecMetadata {
            exit_code: i32,
        }

        #[derive(Deserialize)]
        struct ResponseExecOutput {
            output: String,
            metadata: ResponseExecMetadata,
        }

        let exec_output: ResponseExecOutput =
            serde_json::from_str(&output).expect("valid exec output json");

        pretty_assertions::assert_eq!(exec_output.metadata, ResponseExecMetadata { exit_code: 0 });
        assert!(exec_output.output.contains("hi"));
    }
}<|MERGE_RESOLUTION|>--- conflicted
+++ resolved
@@ -1,11 +1,8 @@
 use std::borrow::Cow;
 use std::collections::HashMap;
-<<<<<<< HEAD
-use std::collections::HashSet;
-=======
->>>>>>> acc2b63d
 use std::path::Path;
 use std::path::PathBuf;
+use std::process::Stdio;
 use std::sync::Arc;
 use std::sync::atomic::AtomicU64;
 use std::time::Duration;
@@ -267,32 +264,10 @@
 pub(crate) struct Session {
     conversation_id: ConversationId,
     tx_event: Sender<Event>,
-<<<<<<< HEAD
-
-    /// Manager for external MCP servers/tools.
-    mcp_connection_manager: McpConnectionManager,
-    session_manager: ExecSessionManager,
-    unified_exec_manager: UnifiedExecSessionManager,
-
-    /// External notifier command (will be passed as args to exec()). When
-    /// `None` this feature is disabled.
-    notify: Option<Vec<String>>,
-
-    /// Optional rollout recorder for persisting the conversation transcript so
-    /// sessions can be replayed or inspected later.
-    rollout: Mutex<Option<RolloutRecorder>>,
-    state: Mutex<State>,
-    codex_linux_sandbox_exe: Option<PathBuf>,
-    user_shell: shell::Shell,
-    show_raw_agent_reasoning: bool,
-    /// Hooks configuration for synchronous hook execution.
-    hooks: HooksConfig,
-=======
     state: Mutex<SessionState>,
     active_turn: Mutex<Option<ActiveTurn>>,
     services: SessionServices,
     next_internal_sub_id: AtomicU64,
->>>>>>> acc2b63d
 }
 
 /// The context needed for a single turn of the conversation.
@@ -489,9 +464,7 @@
             codex_linux_sandbox_exe: config.codex_linux_sandbox_exe.clone(),
             user_shell: default_shell,
             show_raw_agent_reasoning: config.show_raw_agent_reasoning,
-<<<<<<< HEAD
             hooks,
-=======
         };
 
         let sess = Arc::new(Session {
@@ -501,7 +474,6 @@
             active_turn: Mutex::new(None),
             services,
             next_internal_sub_id: AtomicU64::new(0),
->>>>>>> acc2b63d
         });
 
         // Dispatch the SessionConfiguredEvent first and then report any errors.
@@ -1124,15 +1096,16 @@
         self.services.show_raw_agent_reasoning
     }
 
-    /// Helper: send an error event associated with a submission id.
+    fn hooks(&self) -> &HooksConfig {
+        &self.services.hooks
+    }
+
     async fn send_error_event(&self, sub_id: &str, message: String) {
-        let _ = self
-            .tx_event
-            .send(Event {
-                id: sub_id.to_string(),
-                msg: EventMsg::Error(ErrorEvent { message }),
-            })
-            .await;
+        self.send_event(Event {
+            id: sub_id.to_string(),
+            msg: EventMsg::Error(ErrorEvent { message }),
+        })
+        .await;
     }
 
     async fn run_hook_argv(&self, argv: &[String], json_arg: &str) -> Result<(), String> {
@@ -1144,12 +1117,14 @@
             cmd.args(&argv[1..]);
         }
         cmd.arg(json_arg);
-        cmd.stdout(std::process::Stdio::piped())
-            .stderr(std::process::Stdio::piped());
-
-        let timeout_dur = std::time::Duration::from_millis(self.hooks.timeout_ms);
+        cmd.stdout(Stdio::piped()).stderr(Stdio::piped());
+
+        let timeout_dur = Duration::from_millis(self.hooks().timeout_ms);
         match tokio::time::timeout(timeout_dur, cmd.output()).await {
-            Err(_) => Err(format!("hook timed out after {} ms", self.hooks.timeout_ms)),
+            Err(_) => Err(format!(
+                "hook timed out after {} ms",
+                self.hooks().timeout_ms
+            )),
             Ok(Err(e)) => Err(format!("failed to spawn hook: {e}")),
             Ok(Ok(output)) => {
                 if output.status.success() {
@@ -1181,12 +1156,14 @@
         for (k, v) in extra_env.iter() {
             cmd.env(k, v);
         }
-        cmd.stdout(std::process::Stdio::piped())
-            .stderr(std::process::Stdio::piped());
-
-        let timeout_dur = std::time::Duration::from_millis(self.hooks.timeout_ms);
+        cmd.stdout(Stdio::piped()).stderr(Stdio::piped());
+
+        let timeout_dur = Duration::from_millis(self.hooks().timeout_ms);
         match tokio::time::timeout(timeout_dur, cmd.output()).await {
-            Err(_) => Err(format!("hook timed out after {} ms", self.hooks.timeout_ms)),
+            Err(_) => Err(format!(
+                "hook timed out after {} ms",
+                self.hooks().timeout_ms
+            )),
             Ok(Err(e)) => Err(format!("failed to spawn hook: {e}")),
             Ok(Ok(output)) => {
                 if output.status.success() {
@@ -1216,12 +1193,7 @@
         }
     }
 
-    pub async fn run_user_prompt_submit_hook(
-        &self,
-        sub_id: &str,
-        items: &[InputItem],
-        cwd: &std::path::Path,
-    ) {
+    pub async fn run_user_prompt_submit_hook(&self, sub_id: &str, items: &[InputItem], cwd: &Path) {
         let mut texts = Vec::new();
         let mut images = Vec::new();
         for it in items {
@@ -1242,7 +1214,7 @@
             "images": images,
         });
         if let Err(e) = self
-            .maybe_run_hook_json(&self.hooks.user_prompt_submit, payload)
+            .maybe_run_hook_json(&self.hooks().user_prompt_submit, payload)
             .await
         {
             self.send_error_event(sub_id, format!("user_prompt_submit hook failed: {e}"))
@@ -1250,6 +1222,7 @@
         }
     }
 
+    #[allow(clippy::too_many_arguments)]
     pub async fn run_pre_tool_hook(
         &self,
         sub_id: &str,
@@ -1257,9 +1230,9 @@
         tool: &str,
         cwd: &Path,
         arguments: serde_json::Value,
-        targets: Option<Vec<std::path::PathBuf>>,
+        targets: Option<Vec<PathBuf>>,
     ) -> Result<(), String> {
-        if !self.hooks.pre_tool_use_match.should_run_for(tool) {
+        if !self.hooks().pre_tool_use_match.should_run_for(tool) {
             return Ok(());
         }
         let git_root = find_git_root_for(cwd).unwrap_or_else(|| cwd.to_path_buf());
@@ -1280,7 +1253,7 @@
         });
         let json = serde_json::to_string(&payload)
             .map_err(|e| format!("failed to serialize hook payload: {e}"))?;
-        for rule in &self.hooks.pre_tool_use_rules {
+        for rule in &self.hooks().pre_tool_use_rules {
             if rule.matcher.should_run_for(tool) {
                 if let Err(e) = self
                     .run_hook_argv_with_env(
@@ -1295,14 +1268,11 @@
                     )
                     .await
                 {
-                    // Gracefully skip missing hook binaries/scripts so tool execution is not blocked
-                    // by a misconfigured path. Still surface an error event for visibility.
                     let el = e.to_lowercase();
                     let looks_like_missing = el.contains("failed to spawn hook")
                         && (el.contains("no such file or directory") || el.contains("not found"));
                     if looks_like_missing {
-                        self
-                            .send_error_event(sub_id, format!("pre_tool_use hook skipped: {e}"))
+                        self.send_error_event(sub_id, format!("pre_tool_use hook skipped: {e}"))
                             .await;
                         continue;
                     }
@@ -1323,25 +1293,34 @@
         success: Option<bool>,
         output: Option<&str>,
         arguments: serde_json::Value,
-        edited: Option<Vec<std::path::PathBuf>>,
-        deleted: Option<Vec<std::path::PathBuf>>,
-        created: Option<Vec<std::path::PathBuf>>,
-        renamed: Option<Vec<(std::path::PathBuf, std::path::PathBuf)>>,
+        edited: Option<Vec<PathBuf>>,
+        deleted: Option<Vec<PathBuf>>,
+        created: Option<Vec<PathBuf>>,
+        renamed: Option<Vec<(PathBuf, PathBuf)>>,
     ) {
-        if !self.hooks.post_tool_use_match.should_run_for(tool) {
+        if !self.hooks().post_tool_use_match.should_run_for(tool) {
             return;
         }
         let git_root = find_git_root_for(cwd).unwrap_or_else(|| cwd.to_path_buf());
         let limited = output.map(|s| s.chars().take(4096).collect::<String>());
-        let map_paths = |v: Option<Vec<std::path::PathBuf>>| -> Option<Vec<String>> {
+        let map_paths = |v: Option<Vec<PathBuf>>| -> Option<Vec<String>> {
             v.map(|vv| {
                 vv.into_iter()
                     .map(|p| p.canonicalize().unwrap_or(p).to_string_lossy().to_string())
                     .collect()
             })
         };
-        let map_ren = |v: Option<Vec<(std::path::PathBuf,std::path::PathBuf)>>| -> Option<Vec<serde_json::Value>> {
-            v.map(|vv| vv.into_iter().map(|(a,b)| serde_json::json!({"from": a.canonicalize().unwrap_or(a).to_string_lossy(), "to": b.canonicalize().unwrap_or(b).to_string_lossy()})).collect())
+        let map_ren = |v: Option<Vec<(PathBuf, PathBuf)>>| -> Option<Vec<serde_json::Value>> {
+            v.map(|vv| {
+                vv.into_iter()
+                    .map(|(a, b)| {
+                        serde_json::json!({
+                            "from": a.canonicalize().unwrap_or(a).to_string_lossy(),
+                            "to": b.canonicalize().unwrap_or(b).to_string_lossy(),
+                        })
+                    })
+                    .collect()
+            })
         };
         let payload = serde_json::json!({
             "type": "post-tool-use",
@@ -1366,7 +1345,7 @@
                 return;
             }
         };
-        for rule in &self.hooks.post_tool_use_rules {
+        for rule in &self.hooks().post_tool_use_rules {
             if rule.matcher.should_run_for(tool)
                 && let Err(e) = self
                     .run_hook_argv_with_env(
@@ -1387,22 +1366,8 @@
         }
     }
 
-    #[allow(dead_code)]
-    pub async fn run_stop_hook(&self, sub_id: &str) {
-        let payload = serde_json::json!({
-            "type": "stop",
-            "sub_id": sub_id,
-        });
-        if let Err(e) = self.maybe_run_hook_json(&self.hooks.stop, payload).await {
-            self.send_error_event(sub_id, format!("stop hook failed: {e}"))
-                .await;
-        }
-    }
-
-    /// Run the stop hook and parse its stdout for a decision.
-    /// On any error/missing hook/invalid JSON, defaults to Approve.
     pub async fn check_stop_hook(&self, sub_id: &str) -> StopHookDecision {
-        let Some(argv) = &self.hooks.stop else {
+        let Some(argv) = &self.hooks().stop else {
             return StopHookDecision::Approve;
         };
 
@@ -1424,15 +1389,14 @@
             cmd.args(&argv[1..]);
         }
         cmd.arg(json_arg);
-        cmd.stdout(std::process::Stdio::piped())
-            .stderr(std::process::Stdio::piped());
-
-        let timeout_dur = std::time::Duration::from_millis(self.hooks.timeout_ms);
+        cmd.stdout(Stdio::piped()).stderr(Stdio::piped());
+
+        let timeout_dur = Duration::from_millis(self.hooks().timeout_ms);
         let output = match tokio::time::timeout(timeout_dur, cmd.output()).await {
             Err(_) => {
                 self.send_error_event(
                     sub_id,
-                    format!("stop hook timed out after {} ms", self.hooks.timeout_ms),
+                    format!("stop hook timed out after {} ms", self.hooks().timeout_ms),
                 )
                 .await;
                 return StopHookDecision::Approve;
@@ -1495,194 +1459,6 @@
     fn drop(&mut self) {
         self.interrupt_task_sync();
     }
-}
-
-fn find_git_root_for(start: &std::path::Path) -> Option<std::path::PathBuf> {
-    let mut cur = if start.is_dir() {
-        start.to_path_buf()
-    } else {
-        start.parent()?.to_path_buf()
-    };
-    loop {
-        let marker = cur.join(".git");
-        if marker.is_dir() || marker.is_file() {
-            return Some(cur);
-        }
-        if let Some(parent) = cur.parent() {
-            cur = parent.to_path_buf();
-        } else {
-            return None;
-        }
-    }
-}
-
-fn extract_targets_from_patch(patch: &str, cwd: &std::path::Path) -> Vec<std::path::PathBuf> {
-    let mut set = std::collections::BTreeSet::<std::path::PathBuf>::new();
-    for line in patch.lines() {
-        if let Some(rest) = line.strip_prefix("diff --git a/") {
-            // diff --git a/foo b/bar
-            let mut parts = rest.splitn(2, " b/");
-            let _a = parts.next();
-            let b = parts.next();
-            if let Some(b) = b {
-                let p = cwd.join(b);
-                set.insert(p);
-            }
-        } else if let Some(path) = line.strip_prefix("+++ b/") {
-            let p = cwd.join(path);
-            set.insert(p);
-        } else if let Some(path) = line.strip_prefix("--- a/") {
-            let p = cwd.join(path);
-            set.insert(p);
-        } else if let Some(path) = line.strip_prefix("rename to ") {
-            let p = cwd.join(path);
-            set.insert(p);
-        } else if let Some(path) = line.strip_prefix("rename from ") {
-            let p = cwd.join(path);
-            set.insert(p);
-        }
-    }
-    set.into_iter().collect()
-}
-
-#[allow(clippy::type_complexity)]
-fn parse_patch_effects(
-    patch: &str,
-    cwd: &std::path::Path,
-) -> (
-    Vec<std::path::PathBuf>,
-    Vec<std::path::PathBuf>,
-    Vec<std::path::PathBuf>,
-    Vec<(std::path::PathBuf, std::path::PathBuf)>,
-) {
-    let mut edited = std::collections::BTreeSet::<std::path::PathBuf>::new();
-    let mut deleted = std::collections::BTreeSet::<std::path::PathBuf>::new();
-    let mut created = std::collections::BTreeSet::<std::path::PathBuf>::new();
-    let mut renamed = Vec::<(std::path::PathBuf, std::path::PathBuf)>::new();
-    let mut cur_a: Option<String> = None;
-    let mut cur_b: Option<String> = None;
-    for line in patch.lines() {
-        if let Some(rest) = line.strip_prefix("diff --git a/") {
-            let mut parts = rest.splitn(2, " b/");
-            cur_a = parts.next().map(|s| s.to_string());
-            cur_b = parts.next().map(|s| s.to_string());
-        } else if line.starts_with("new file mode ") {
-            if let Some(b) = &cur_b {
-                created.insert(cwd.join(b));
-            }
-        } else if line.starts_with("deleted file mode ") {
-            if let Some(a) = &cur_a {
-                deleted.insert(cwd.join(a));
-            }
-        } else if let Some(_from) = line.strip_prefix("rename from ") {
-            // handled when we see the subsequent "rename to" line
-        } else if let Some(to) = line.strip_prefix("rename to ") {
-            if let Some(from) = &cur_a {
-                renamed.push((cwd.join(from), cwd.join(to)));
-            }
-        } else if line.starts_with("@@ ")
-            && let Some(b) = &cur_b
-        {
-            edited.insert(cwd.join(b));
-        }
-    }
-    // Remove overlaps: if a file is created or deleted or renamed, don't list it as edited.
-    for p in created.iter() {
-        edited.remove(p);
-    }
-    for p in deleted.iter() {
-        edited.remove(p);
-    }
-    for (from, to) in &renamed {
-        edited.remove(from);
-        edited.remove(to);
-    }
-    (
-        edited.into_iter().collect(),
-        deleted.into_iter().collect(),
-        created.into_iter().collect(),
-        renamed,
-    )
-}
-
-fn is_rm_command(argv: &[String]) -> bool {
-    if argv.is_empty() {
-        return false;
-    }
-    if argv[0] == "rm" {
-        return true;
-    }
-    if argv[0] == "git" && argv.get(1).map(|s| s.as_str()) == Some("rm") {
-        return true;
-    }
-    false
-}
-
-fn star_match(pat: &str, text: &str) -> bool {
-    if pat == "*" {
-        return true;
-    }
-    let (p, t) = (pat.as_bytes(), text.as_bytes());
-    let (mut i, mut j) = (0usize, 0usize);
-    let (mut star, mut mark) = (None::<usize>, 0usize);
-    while j < t.len() {
-        if i < p.len() && (p[i] == t[j]) {
-            i += 1;
-            j += 1;
-        } else if i < p.len() && p[i] == b'*' {
-            star = Some(i);
-            mark = j;
-            i += 1;
-        } else if let Some(si) = star {
-            i = si + 1;
-            mark += 1;
-            j = mark;
-        } else {
-            return false;
-        }
-    }
-    while i < p.len() && p[i] == b'*' {
-        i += 1;
-    }
-    i == p.len()
-}
-
-fn expand_rm_targets_for_pre(argv: &[String], cwd: &std::path::Path) -> Vec<std::path::PathBuf> {
-    if !is_rm_command(argv) {
-        return Vec::new();
-    }
-    let mut patterns: Vec<String> = Vec::new();
-    let mut it = argv.iter();
-    let first = it.next().cloned();
-    if first.as_deref() == Some("git") {
-        it.next();
-    } // skip 'rm'
-    for arg in it {
-        if arg.starts_with('-') {
-            continue;
-        }
-        patterns.push(arg.clone());
-    }
-    let mut out = Vec::new();
-    for pat in patterns {
-        let path = cwd.join(&pat);
-        let parent = path.parent().unwrap_or(cwd);
-        let name = path.file_name().and_then(|s| s.to_str()).unwrap_or("");
-        if name.contains('*') {
-            if let Ok(rd) = std::fs::read_dir(parent) {
-                for e in rd.flatten() {
-                    if let Some(fname) = e.file_name().to_str()
-                        && star_match(name, fname)
-                    {
-                        out.push(parent.join(fname));
-                    }
-                }
-            }
-        } else {
-            out.push(path);
-        }
-    }
-    out
 }
 
 #[derive(Clone, Debug)]
@@ -1904,7 +1680,6 @@
                 }
             }
             Op::UserInput { items } => {
-                // Synchronous hook for user prompt submission; errors are logged.
                 sess.run_user_prompt_submit_hook(&sub.id, &items, &turn_context.cwd)
                     .await;
                 // attempt to inject input into current task
@@ -1925,7 +1700,6 @@
                 summary,
                 final_output_json_schema,
             } => {
-                // Synchronous hook for user prompt submission; errors are logged.
                 sess.run_user_prompt_submit_hook(&sub.id, &items, &turn_context.cwd)
                     .await;
                 // attempt to inject input into current task
@@ -2509,32 +2283,23 @@
                     last_agent_message = get_last_assistant_message_from_turn(
                         &items_to_record_in_conversation_history,
                     );
-<<<<<<< HEAD
-                    // Consult the stop hook to decide if the turn should end or be blocked.
                     match sess.check_stop_hook(&sub_id).await {
                         StopHookDecision::Block(reason) => {
-                            // Feed the reason back into the conversation and continue the turn.
-                            let _ = sess.inject_input(vec![InputItem::Text { text: reason }]);
+                            let _ = sess
+                                .inject_input(vec![InputItem::Text { text: reason }])
+                                .await;
                             continue;
                         }
                         StopHookDecision::Approve => {
-                            sess.maybe_notify(UserNotification::AgentTurnComplete {
-                                turn_id: sub_id.clone(),
-                                input_messages: turn_input_messages,
-                                last_assistant_message: last_agent_message.clone(),
-                            });
+                            sess.notifier()
+                                .notify(&UserNotification::AgentTurnComplete {
+                                    turn_id: sub_id.clone(),
+                                    input_messages: turn_input_messages,
+                                    last_assistant_message: last_agent_message.clone(),
+                                });
                             break;
                         }
                     }
-=======
-                    sess.notifier()
-                        .notify(&UserNotification::AgentTurnComplete {
-                            turn_id: sub_id.clone(),
-                            input_messages: turn_input_messages,
-                            last_assistant_message: last_agent_message.clone(),
-                        });
-                    break;
->>>>>>> acc2b63d
                 }
                 continue;
             }
@@ -2546,16 +2311,15 @@
                         message: e.to_string(),
                     }),
                 };
-                // Send error event
                 sess.send_event(event).await;
-                // Even on error, consult the stop hook to decide whether to keep going.
                 match sess.check_stop_hook(&sub_id).await {
                     StopHookDecision::Block(reason) => {
-                        let _ = sess.inject_input(vec![InputItem::Text { text: reason }]);
+                        let _ = sess
+                            .inject_input(vec![InputItem::Text { text: reason }])
+                            .await;
                         continue;
                     }
                     StopHookDecision::Approve => {
-                        // let the user continue the conversation
                         break;
                     }
                 }
@@ -2904,6 +2668,29 @@
             if let Some((server, tool_name)) =
                 sess.services.mcp_connection_manager.parse_tool_name(&name)
             {
+                let tool_id = format!("mcp:{server}.{tool_name}");
+                let arg_json = serde_json::from_str::<serde_json::Value>(&arguments)
+                    .unwrap_or_else(|_| serde_json::json!({ "raw": arguments }));
+                if let Err(e) = sess
+                    .run_pre_tool_hook(
+                        sub_id,
+                        &call_id,
+                        &tool_id,
+                        &turn_context.cwd,
+                        arg_json.clone(),
+                        None,
+                    )
+                    .await
+                {
+                    return Ok(Some(ResponseInputItem::FunctionCallOutput {
+                        call_id,
+                        output: FunctionCallOutputPayload {
+                            content: format!("pre_tool_use hook failed: {e}"),
+                            success: Some(false),
+                        },
+                    }));
+                }
+
                 let resp = handle_mcp_tool_call(
                     sess,
                     sub_id,
@@ -2913,6 +2700,39 @@
                     arguments,
                 )
                 .await;
+
+                let (success, output_str) = match &resp {
+                    ResponseInputItem::McpToolCallOutput { result, .. } => match result {
+                        Ok(value) => {
+                            let payload =
+                                convert_call_tool_result_to_function_call_output_payload(value);
+                            (payload.success, Some(payload.content))
+                        }
+                        Err(err) => (Some(false), Some(err.clone())),
+                    },
+                    ResponseInputItem::FunctionCallOutput { output, .. } => {
+                        (output.success, Some(output.content.clone()))
+                    }
+                    ResponseInputItem::CustomToolCallOutput { output, .. } => {
+                        (None, Some(output.clone()))
+                    }
+                    _ => (None, None),
+                };
+                sess.run_post_tool_hook(
+                    sub_id,
+                    &call_id,
+                    &tool_id,
+                    &turn_context.cwd,
+                    success,
+                    output_str.as_deref(),
+                    serde_json::json!({}),
+                    None,
+                    None,
+                    None,
+                    None,
+                )
+                .await;
+
                 Some(resp)
             } else {
                 let result = handle_function_call(
@@ -2970,24 +2790,26 @@
             };
 
             let exec_params = to_exec_params(params, turn_context);
-<<<<<<< HEAD
-            // Pre‑tool hook for LocalShellCall
-            let argv = exec_params.command.clone();
-            let joined = argv.join(" ");
+            let command_joined = exec_params.command.join(" ");
             let hook_args = serde_json::json!({
-                "command": joined,
-                "argv": argv,
-                "workdir": exec_params.cwd,
+                "command": command_joined.clone(),
+                "argv": exec_params.command.clone(),
+                "workdir": exec_params.cwd.clone(),
                 "timeout_ms": exec_params.timeout_ms,
             });
+            let rm_targets = expand_rm_targets_for_pre(&exec_params.command, &turn_context.cwd);
             if let Err(e) = sess
                 .run_pre_tool_hook(
-                    sub_id,
+                    &sub_id,
                     &effective_call_id,
                     "shell",
                     &turn_context.cwd,
-                    hook_args,
-                    None,
+                    hook_args.clone(),
+                    if rm_targets.is_empty() {
+                        None
+                    } else {
+                        Some(rm_targets.clone())
+                    },
                 )
                 .await
             {
@@ -2999,50 +2821,9 @@
                     },
                 }));
             }
-
-            let resp = handle_container_exec_with_params(
-                exec_params.clone(),
-                sess,
-                turn_context,
-                turn_diff_tracker,
-                sub_id.to_string(),
-                effective_call_id.clone(),
-            )
-            .await;
-
-            let (success, output_str) = match &resp {
-                ResponseInputItem::FunctionCallOutput { output, .. } => {
-                    (output.success, Some(output.content.as_str()))
-                }
-                ResponseInputItem::CustomToolCallOutput { output, .. } => {
-                    (None, Some(output.as_str()))
-                }
-                _ => (None, None),
-            };
-            sess.run_post_tool_hook(
-                sub_id,
-                &effective_call_id,
-                "shell",
-                &turn_context.cwd,
-                success,
-                output_str,
-                serde_json::json!({
-                    "command": joined,
-                    "argv": exec_params.command,
-                    "workdir": exec_params.cwd,
-                    "timeout_ms": exec_params.timeout_ms,
-                }),
-                None,
-                None,
-                None,
-                None,
-            )
-            .await;
-            Some(resp)
-=======
             {
                 let result = handle_container_exec_with_params(
-                    exec_params,
+                    exec_params.clone(),
                     sess,
                     turn_context,
                     turn_diff_tracker,
@@ -3050,23 +2831,60 @@
                     effective_call_id.clone(),
                 )
                 .await;
-
-                let output = match result {
-                    Ok(content) => FunctionCallOutputPayload {
-                        content,
-                        success: Some(true),
-                    },
-                    Err(FunctionCallError::RespondToModel(msg)) => FunctionCallOutputPayload {
-                        content: msg,
-                        success: Some(false),
-                    },
+                let (success, output_text, output_payload) = match result {
+                    Ok(content) => (
+                        Some(true),
+                        Some(content.clone()),
+                        FunctionCallOutputPayload {
+                            content,
+                            success: Some(true),
+                        },
+                    ),
+                    Err(FunctionCallError::RespondToModel(msg)) => (
+                        Some(false),
+                        Some(msg.clone()),
+                        FunctionCallOutputPayload {
+                            content: msg,
+                            success: Some(false),
+                        },
+                    ),
                 };
+                let rm_deleted = if success == Some(true) {
+                    let targets =
+                        expand_rm_targets_for_pre(&exec_params.command, &turn_context.cwd);
+                    if targets.is_empty() {
+                        None
+                    } else {
+                        Some(targets)
+                    }
+                } else {
+                    None
+                };
+                sess.run_post_tool_hook(
+                    &sub_id,
+                    &effective_call_id,
+                    "shell",
+                    &turn_context.cwd,
+                    success,
+                    output_text.as_deref(),
+                    serde_json::json!({
+                        "command": command_joined,
+                        "argv": exec_params.command.clone(),
+                        "workdir": exec_params.cwd.clone(),
+                        "timeout_ms": exec_params.timeout_ms,
+                    }),
+                    None,
+                    rm_deleted,
+                    None,
+                    None,
+                )
+                .await;
+
                 Some(ResponseInputItem::FunctionCallOutput {
                     call_id: effective_call_id,
-                    output,
+                    output: output_payload,
                 })
             }
->>>>>>> acc2b63d
         }
         ResponseItem::CustomToolCall {
             id: _,
@@ -3188,22 +3006,11 @@
 ) -> Result<String, FunctionCallError> {
     match name.as_str() {
         "container.exec" | "shell" => {
-<<<<<<< HEAD
-            let params =
-                match parse_container_exec_arguments(arguments.clone(), turn_context, &call_id) {
-                    Ok(params) => params,
-                    Err(output) => {
-                        return *output;
-                    }
-                };
-            // Pre‑tool hook: fail the tool if hook exits non‑zero.
-            // Build explicit arguments with both argv and command string for logging.
-            let argv = params.command.clone();
-            let joined = argv.join(" ");
+            let params = parse_container_exec_arguments(arguments, turn_context, &call_id)?;
             let hook_args = serde_json::json!({
-                "command": joined,
-                "argv": argv,
-                "workdir": params.cwd,
+                "command": params.command.join(" "),
+                "argv": params.command.clone(),
+                "workdir": params.cwd.clone(),
                 "timeout_ms": params.timeout_ms,
             });
             let rm_targets = expand_rm_targets_for_pre(&params.command, &turn_context.cwd);
@@ -3213,7 +3020,7 @@
                     &call_id,
                     "shell",
                     &turn_context.cwd,
-                    hook_args,
+                    hook_args.clone(),
                     if rm_targets.is_empty() {
                         None
                     } else {
@@ -3222,22 +3029,13 @@
                 )
                 .await
             {
-                return ResponseInputItem::FunctionCallOutput {
-                    call_id,
-                    output: FunctionCallOutputPayload {
-                        content: format!("pre_tool_use hook failed: {e}"),
-                        success: Some(false),
-                    },
-                };
-            }
-
-            let resp = handle_container_exec_with_params(
+                return Err(FunctionCallError::RespondToModel(format!(
+                    "pre_tool_use hook failed: {e}"
+                )));
+            }
+
+            let result = handle_container_exec_with_params(
                 params.clone(),
-=======
-            let params = parse_container_exec_arguments(arguments, turn_context, &call_id)?;
-            handle_container_exec_with_params(
-                params,
->>>>>>> acc2b63d
                 sess,
                 turn_context,
                 turn_diff_tracker,
@@ -3246,40 +3044,28 @@
             )
             .await;
 
-            // Post‑tool hook (non‑blocking semantics re: model output): errors are logged.
-            let (success, output_str) = match &resp {
-                ResponseInputItem::FunctionCallOutput { output, .. } => {
-                    (output.success, Some(output.content.as_str()))
-                }
-                ResponseInputItem::CustomToolCallOutput { output, .. } => {
-                    (None, Some(output.as_str()))
-                }
-                _ => (None, None),
+            let (success, output_text) = match &result {
+                Ok(content) => (Some(true), Some(content.clone())),
+                Err(FunctionCallError::RespondToModel(msg)) => (Some(false), Some(msg.clone())),
             };
             let rm_deleted = if success == Some(true) {
-                let t = expand_rm_targets_for_pre(&params.command, &turn_context.cwd);
-                if t.is_empty() { None } else { Some(t) }
+                let targets = expand_rm_targets_for_pre(&params.command, &turn_context.cwd);
+                if targets.is_empty() {
+                    None
+                } else {
+                    Some(targets)
+                }
             } else {
                 None
             };
-            let post_args = serde_json::json!({
-                "command": params.command.clone().join(" "),
-                "argv": params.command,
-                "workdir": params.cwd,
-                "timeout_ms": params.timeout_ms,
-            });
             sess.run_post_tool_hook(
                 &sub_id,
-                match &resp {
-                    ResponseInputItem::FunctionCallOutput { call_id, .. } => call_id,
-                    ResponseInputItem::CustomToolCallOutput { call_id, .. } => call_id,
-                    _ => &call_id,
-                },
+                &call_id,
                 "shell",
                 &turn_context.cwd,
                 success,
-                output_str,
-                post_args,
+                output_text.as_deref(),
+                hook_args,
                 None,
                 rm_deleted,
                 None,
@@ -3287,7 +3073,7 @@
             )
             .await;
 
-            resp
+            result
         }
         "unified_exec" => {
             #[derive(Deserialize)]
@@ -3329,23 +3115,13 @@
             Ok("attached local image path".to_string())
         }
         "apply_patch" => {
-<<<<<<< HEAD
-            let args = match serde_json::from_str::<ApplyPatchToolArgs>(&arguments) {
-                Ok(a) => a,
-                Err(e) => {
-                    return ResponseInputItem::FunctionCallOutput {
-                        call_id,
-                        output: FunctionCallOutputPayload {
-                            content: format!("failed to parse function arguments: {e}"),
-                            success: None,
-                        },
-                    };
-                }
-            };
-            // Pre‑tool hook
+            let args: ApplyPatchToolArgs = serde_json::from_str(&arguments).map_err(|e| {
+                FunctionCallError::RespondToModel(format!(
+                    "failed to parse function arguments: {e:?}"
+                ))
+            })?;
             let arg_json = serde_json::from_str::<serde_json::Value>(&arguments)
                 .unwrap_or_else(|_| serde_json::json!({ "raw": arguments }));
-            // Derive targets from patch body for apply_patch
             let pre_targets = extract_targets_from_patch(&args.input, &turn_context.cwd);
             if let Err(e) = sess
                 .run_pre_tool_hook(
@@ -3362,21 +3138,11 @@
                 )
                 .await
             {
-                return ResponseInputItem::FunctionCallOutput {
-                    call_id,
-                    output: FunctionCallOutputPayload {
-                        content: format!("pre_tool_use hook failed: {e}"),
-                        success: Some(false),
-                    },
-                };
-            }
-=======
-            let args: ApplyPatchToolArgs = serde_json::from_str(&arguments).map_err(|e| {
-                FunctionCallError::RespondToModel(format!(
-                    "failed to parse function arguments: {e:?}"
-                ))
-            })?;
->>>>>>> acc2b63d
+                return Err(FunctionCallError::RespondToModel(format!(
+                    "pre_tool_use hook failed: {e}"
+                )));
+            }
+
             let exec_params = ExecParams {
                 command: vec!["apply_patch".to_string(), args.input.clone()],
                 cwd: turn_context.cwd.clone(),
@@ -3385,7 +3151,8 @@
                 with_escalated_permissions: None,
                 justification: None,
             };
-            let resp = handle_container_exec_with_params(
+
+            let result = handle_container_exec_with_params(
                 exec_params,
                 sess,
                 turn_context,
@@ -3395,32 +3162,25 @@
             )
             .await;
 
-            let (success, output_str) = match &resp {
-                ResponseInputItem::FunctionCallOutput { output, .. } => {
-                    (output.success, Some(output.content.as_str()))
-                }
-                ResponseInputItem::CustomToolCallOutput { output, .. } => {
-                    (None, Some(output.as_str()))
-                }
-                _ => (None, None),
+            let (success, output_text) = match &result {
+                Ok(content) => (Some(true), Some(content.clone())),
+                Err(FunctionCallError::RespondToModel(msg)) => (Some(false), Some(msg.clone())),
             };
+
             let (edited, deleted, created, renamed) = if success == Some(true) {
                 parse_patch_effects(&args.input, &turn_context.cwd)
             } else {
                 (Vec::new(), Vec::new(), Vec::new(), Vec::new())
             };
+
             sess.run_post_tool_hook(
                 &sub_id,
-                match &resp {
-                    ResponseInputItem::FunctionCallOutput { call_id, .. } => call_id,
-                    ResponseInputItem::CustomToolCallOutput { call_id, .. } => call_id,
-                    _ => &call_id,
-                },
+                &call_id,
                 "apply_patch",
                 &turn_context.cwd,
                 success,
-                output_str,
-                arg_json.clone(),
+                output_text.as_deref(),
+                arg_json,
                 if edited.is_empty() {
                     None
                 } else {
@@ -3444,11 +3204,11 @@
             )
             .await;
 
-            resp
+            result
         }
         "update_plan" => {
             let arg_json = serde_json::from_str::<serde_json::Value>(&arguments)
-                .unwrap_or_else(|_| serde_json::json!({ "raw": arguments }));
+                .unwrap_or_else(|_| serde_json::json!({ "raw": arguments.clone() }));
             if let Err(e) = sess
                 .run_pre_tool_hook(
                     &sub_id,
@@ -3460,23 +3220,15 @@
                 )
                 .await
             {
-                return ResponseInputItem::FunctionCallOutput {
-                    call_id,
-                    output: FunctionCallOutputPayload {
-                        content: format!("pre_tool_use hook failed: {e}"),
-                        success: Some(false),
-                    },
-                };
-            }
-            let resp = handle_update_plan(sess, arguments, sub_id.clone(), call_id.clone()).await;
-            let (success, output_str) = match &resp {
-                ResponseInputItem::FunctionCallOutput { output, .. } => {
-                    (output.success, Some(output.content.as_str()))
-                }
-                ResponseInputItem::CustomToolCallOutput { output, .. } => {
-                    (None, Some(output.as_str()))
-                }
-                _ => (None, None),
+                return Err(FunctionCallError::RespondToModel(format!(
+                    "pre_tool_use hook failed: {e}"
+                )));
+            }
+
+            let result = handle_update_plan(sess, arguments, sub_id.clone(), call_id.clone()).await;
+            let (success, output_text) = match &result {
+                Ok(content) => (Some(true), Some(content.clone())),
+                Err(FunctionCallError::RespondToModel(msg)) => (Some(false), Some(msg.clone())),
             };
             sess.run_post_tool_hook(
                 &sub_id,
@@ -3484,7 +3236,7 @@
                 "update_plan",
                 &turn_context.cwd,
                 success,
-                output_str,
+                output_text.as_deref(),
                 arg_json,
                 None,
                 None,
@@ -3492,26 +3244,18 @@
                 None,
             )
             .await;
-            resp
+
+            result
         }
         EXEC_COMMAND_TOOL_NAME => {
             // TODO(mbolin): Sandbox check.
-<<<<<<< HEAD
-            let exec_params = match serde_json::from_str::<ExecCommandParams>(&arguments) {
-                Ok(params) => params,
-                Err(e) => {
-                    return ResponseInputItem::FunctionCallOutput {
-                        call_id,
-                        output: FunctionCallOutputPayload {
-                            content: format!("failed to parse function arguments: {e}"),
-                            success: Some(false),
-                        },
-                    };
-                }
-            };
-            // Pre‑tool hook
+            let exec_params: ExecCommandParams = serde_json::from_str(&arguments).map_err(|e| {
+                FunctionCallError::RespondToModel(format!(
+                    "failed to parse function arguments: {e:?}"
+                ))
+            })?;
             let arg_json = serde_json::from_str::<serde_json::Value>(&arguments)
-                .unwrap_or_else(|_| serde_json::json!({ "raw": arguments }));
+                .unwrap_or_else(|_| serde_json::json!({ "raw": arguments.clone() }));
             if let Err(e) = sess
                 .run_pre_tool_hook(
                     &sub_id,
@@ -3523,46 +3267,32 @@
                 )
                 .await
             {
-                return ResponseInputItem::FunctionCallOutput {
-                    call_id,
-                    output: FunctionCallOutputPayload {
-                        content: format!("pre_tool_use hook failed: {e}"),
-                        success: Some(false),
-                    },
-                };
-            }
-=======
-            let exec_params: ExecCommandParams = serde_json::from_str(&arguments).map_err(|e| {
-                FunctionCallError::RespondToModel(format!(
-                    "failed to parse function arguments: {e:?}"
-                ))
-            })?;
->>>>>>> acc2b63d
+                return Err(FunctionCallError::RespondToModel(format!(
+                    "pre_tool_use hook failed: {e}"
+                )));
+            }
+
             let result = sess
                 .services
                 .session_manager
                 .handle_exec_command_request(exec_params)
                 .await;
-<<<<<<< HEAD
-            let function_call_output = crate::exec_command::result_into_payload(result);
-            let call_id_for_post = call_id.clone();
-            let resp = ResponseInputItem::FunctionCallOutput {
-                call_id,
-                output: function_call_output,
+            let result = match result {
+                Ok(output) => Ok(output.to_text_output()),
+                Err(err) => Err(FunctionCallError::RespondToModel(err)),
             };
-            let (success, output_str) = match &resp {
-                ResponseInputItem::FunctionCallOutput { output, .. } => {
-                    (output.success, Some(output.content.as_str()))
-                }
-                _ => (None, None),
+
+            let (success, output_text) = match &result {
+                Ok(content) => (Some(true), Some(content.clone())),
+                Err(FunctionCallError::RespondToModel(msg)) => (Some(false), Some(msg.clone())),
             };
             sess.run_post_tool_hook(
                 &sub_id,
-                &call_id_for_post,
+                &call_id,
                 EXEC_COMMAND_TOOL_NAME,
                 &turn_context.cwd,
                 success,
-                output_str,
+                output_text.as_deref(),
                 arg_json,
                 None,
                 None,
@@ -3570,24 +3300,19 @@
                 None,
             )
             .await;
-            resp
+
+            result
         }
         WRITE_STDIN_TOOL_NAME => {
-            let write_stdin_params = match serde_json::from_str::<WriteStdinParams>(&arguments) {
-                Ok(params) => params,
-                Err(e) => {
-                    return ResponseInputItem::FunctionCallOutput {
-                        call_id,
-                        output: FunctionCallOutputPayload {
-                            content: format!("failed to parse function arguments: {e}"),
-                            success: Some(false),
-                        },
-                    };
-                }
-            };
-            // Pre‑tool hook
+            let write_stdin_params =
+                serde_json::from_str::<WriteStdinParams>(&arguments).map_err(|e| {
+                    FunctionCallError::RespondToModel(format!(
+                        "failed to parse function arguments: {e:?}"
+                    ))
+                })?;
+
             let arg_json = serde_json::from_str::<serde_json::Value>(&arguments)
-                .unwrap_or_else(|_| serde_json::json!({ "raw": arguments }));
+                .unwrap_or_else(|_| serde_json::json!({ "raw": arguments.clone() }));
             if let Err(e) = sess
                 .run_pre_tool_hook(
                     &sub_id,
@@ -3599,55 +3324,33 @@
                 )
                 .await
             {
-                return ResponseInputItem::FunctionCallOutput {
-                    call_id,
-                    output: FunctionCallOutputPayload {
-                        content: format!("pre_tool_use hook failed: {e}"),
-                        success: Some(false),
-                    },
-                };
-            }
-=======
-            match result {
-                Ok(output) => Ok(output.to_text_output()),
-                Err(err) => Err(FunctionCallError::RespondToModel(err)),
-            }
-        }
-        WRITE_STDIN_TOOL_NAME => {
-            let write_stdin_params =
-                serde_json::from_str::<WriteStdinParams>(&arguments).map_err(|e| {
-                    FunctionCallError::RespondToModel(format!(
-                        "failed to parse function arguments: {e:?}"
-                    ))
-                })?;
-
->>>>>>> acc2b63d
+                return Err(FunctionCallError::RespondToModel(format!(
+                    "pre_tool_use hook failed: {e}"
+                )));
+            }
+
             let result = sess
                 .services
                 .session_manager
                 .handle_write_stdin_request(write_stdin_params)
-<<<<<<< HEAD
                 .await;
-            let function_call_output: FunctionCallOutputPayload =
-                crate::exec_command::result_into_payload(result);
-            let call_id_for_post = call_id.clone();
-            let resp = ResponseInputItem::FunctionCallOutput {
-                call_id,
-                output: function_call_output,
+
+            let result = match result {
+                Ok(output) => Ok(output.to_text_output()),
+                Err(err) => Err(FunctionCallError::RespondToModel(err)),
             };
-            let (success, output_str) = match &resp {
-                ResponseInputItem::FunctionCallOutput { output, .. } => {
-                    (output.success, Some(output.content.as_str()))
-                }
-                _ => (None, None),
+
+            let (success, output_text) = match &result {
+                Ok(text) => (Some(true), Some(text.as_str())),
+                Err(FunctionCallError::RespondToModel(msg)) => (Some(false), Some(msg.as_str())),
             };
             sess.run_post_tool_hook(
                 &sub_id,
-                &call_id_for_post,
+                &call_id,
                 WRITE_STDIN_TOOL_NAME,
                 &turn_context.cwd,
                 success,
-                output_str,
+                output_text,
                 arg_json,
                 None,
                 None,
@@ -3655,88 +3358,8 @@
                 None,
             )
             .await;
-            resp
-        }
-        _ => {
-            match sess.mcp_connection_manager.parse_tool_name(&name) {
-                Some((server, tool_name)) => {
-                    // TODO(mbolin): Determine appropriate timeout for tool call.
-                    let timeout = None;
-                    // Pre‑tool hook for MCP tool
-                    let tool_id = format!("mcp:{server}.{tool_name}");
-                    let arg_json = serde_json::from_str::<serde_json::Value>(&arguments)
-                        .unwrap_or_else(|_| serde_json::json!({ "raw": arguments }));
-                    if let Err(e) = sess
-                        .run_pre_tool_hook(
-                            &sub_id,
-                            &call_id,
-                            &tool_id,
-                            &turn_context.cwd,
-                            arg_json,
-                            None,
-                        )
-                        .await
-                    {
-                        return ResponseInputItem::FunctionCallOutput {
-                            call_id,
-                            output: FunctionCallOutputPayload {
-                                content: format!("pre_tool_use hook failed: {e}"),
-                                success: Some(false),
-                            },
-                        };
-                    }
-                    let resp = handle_mcp_tool_call(
-                        sess,
-                        &sub_id,
-                        call_id.clone(),
-                        server,
-                        tool_name,
-                        arguments,
-                        timeout,
-                    )
-                    .await;
-                    let (success, output_str) = match &resp {
-                        ResponseInputItem::FunctionCallOutput { output, .. } => {
-                            (output.success, Some(output.content.as_str()))
-                        }
-                        ResponseInputItem::CustomToolCallOutput { output, .. } => {
-                            (None, Some(output.as_str()))
-                        }
-                        _ => (None, None),
-                    };
-                    sess.run_post_tool_hook(
-                        &sub_id,
-                        &call_id,
-                        &tool_id,
-                        &turn_context.cwd,
-                        success,
-                        output_str,
-                        serde_json::json!({}),
-                        None,
-                        None,
-                        None,
-                        None,
-                    )
-                    .await;
-                    resp
-                }
-                None => {
-                    // Unknown function: reply with structured failure so the model can adapt.
-                    ResponseInputItem::FunctionCallOutput {
-                        call_id,
-                        output: FunctionCallOutputPayload {
-                            content: format!("unsupported call: {name}"),
-                            success: None,
-                        },
-                    }
-                }
-            }
-=======
-                .await
-                .map_err(FunctionCallError::RespondToModel)?;
-
-            Ok(result.to_text_output())
->>>>>>> acc2b63d
+
+            result
         }
         _ => Err(FunctionCallError::RespondToModel(format!(
             "unsupported call: {name}"
@@ -3756,6 +3379,23 @@
     info!("CustomToolCall: {name} {input}");
     match name.as_str() {
         "apply_patch" => {
+            let hook_args = serde_json::json!({ "raw": input });
+            if let Err(e) = sess
+                .run_pre_tool_hook(
+                    &sub_id,
+                    &call_id,
+                    "apply_patch",
+                    &turn_context.cwd,
+                    hook_args.clone(),
+                    None,
+                )
+                .await
+            {
+                return Err(FunctionCallError::RespondToModel(format!(
+                    "pre_tool_use hook failed: {e}"
+                )));
+            }
+
             let exec_params = ExecParams {
                 command: vec!["apply_patch".to_string(), input.clone()],
                 cwd: turn_context.cwd.clone(),
@@ -3764,72 +3404,37 @@
                 with_escalated_permissions: None,
                 justification: None,
             };
-<<<<<<< HEAD
-            // Pre‑tool hook
-            let hook_args = serde_json::json!({ "raw": input });
-            if let Err(e) = sess
-                .run_pre_tool_hook(
-                    &sub_id,
-                    &call_id,
-                    "apply_patch",
-                    &turn_context.cwd,
-                    hook_args,
-                    None,
-                )
-                .await
-            {
-                return ResponseInputItem::FunctionCallOutput {
-                    call_id,
-                    output: FunctionCallOutputPayload {
-                        content: format!("pre_tool_use hook failed: {e}"),
-                        success: Some(false),
-                    },
-                };
-            }
-            let resp = handle_container_exec_with_params(
-=======
-
-            handle_container_exec_with_params(
->>>>>>> acc2b63d
+
+            let result = handle_container_exec_with_params(
                 exec_params,
                 sess,
                 turn_context,
                 turn_diff_tracker,
                 sub_id.clone(),
-                call_id,
+                call_id.clone(),
             )
-<<<<<<< HEAD
             .await;
 
-            // Convert function-call style output into a custom tool call output
-            match resp {
-                ResponseInputItem::FunctionCallOutput { call_id, output } => {
-                    let out_str = output.content.clone();
-                    sess.run_post_tool_hook(
-                        &sub_id,
-                        &call_id,
-                        "apply_patch",
-                        &turn_context.cwd,
-                        output.success,
-                        Some(&out_str),
-                        serde_json::json!({}),
-                        None,
-                        None,
-                        None,
-                        None,
-                    )
-                    .await;
-                    ResponseInputItem::CustomToolCallOutput {
-                        call_id,
-                        output: out_str,
-                    }
-                }
-                // Pass through if already a custom tool output or other variant
-                other => other,
-            }
-=======
-            .await
->>>>>>> acc2b63d
+            let (success, output_text) = match &result {
+                Ok(content) => (Some(true), Some(content.clone())),
+                Err(FunctionCallError::RespondToModel(msg)) => (Some(false), Some(msg.clone())),
+            };
+            sess.run_post_tool_hook(
+                &sub_id,
+                &call_id,
+                "apply_patch",
+                &turn_context.cwd,
+                success,
+                output_text.as_deref(),
+                hook_args,
+                None,
+                None,
+                None,
+                None,
+            )
+            .await;
+
+            result
         }
         _ => {
             debug!("unexpected CustomToolCall from stream");
@@ -4409,6 +4014,187 @@
     }
 }
 
+fn find_git_root_for(start: &Path) -> Option<PathBuf> {
+    let mut cur = if start.is_dir() {
+        start.to_path_buf()
+    } else {
+        start.parent()?.to_path_buf()
+    };
+    loop {
+        let marker = cur.join(".git");
+        if marker.is_dir() || marker.is_file() {
+            return Some(cur);
+        }
+        if let Some(parent) = cur.parent() {
+            cur = parent.to_path_buf();
+        } else {
+            return None;
+        }
+    }
+}
+
+fn extract_targets_from_patch(patch: &str, cwd: &Path) -> Vec<PathBuf> {
+    let mut set = std::collections::BTreeSet::<PathBuf>::new();
+    for line in patch.lines() {
+        if let Some(rest) = line.strip_prefix("diff --git a/") {
+            let mut parts = rest.splitn(2, " b/");
+            let _a = parts.next();
+            let b = parts.next();
+            if let Some(b) = b {
+                set.insert(cwd.join(b));
+            }
+        } else if let Some(path) = line.strip_prefix("+++ b/") {
+            set.insert(cwd.join(path));
+        } else if let Some(path) = line.strip_prefix("--- a/") {
+            set.insert(cwd.join(path));
+        } else if let Some(path) = line.strip_prefix("rename to ") {
+            set.insert(cwd.join(path));
+        } else if let Some(path) = line.strip_prefix("rename from ") {
+            set.insert(cwd.join(path));
+        }
+    }
+    set.into_iter().collect()
+}
+
+#[allow(clippy::type_complexity)]
+fn parse_patch_effects(
+    patch: &str,
+    cwd: &Path,
+) -> (
+    Vec<PathBuf>,
+    Vec<PathBuf>,
+    Vec<PathBuf>,
+    Vec<(PathBuf, PathBuf)>,
+) {
+    let mut edited = std::collections::BTreeSet::<PathBuf>::new();
+    let mut deleted = std::collections::BTreeSet::<PathBuf>::new();
+    let mut created = std::collections::BTreeSet::<PathBuf>::new();
+    let mut renamed = Vec::<(PathBuf, PathBuf)>::new();
+    let mut cur_a: Option<String> = None;
+    let mut cur_b: Option<String> = None;
+    for line in patch.lines() {
+        if let Some(rest) = line.strip_prefix("diff --git a/") {
+            let mut parts = rest.splitn(2, " b/");
+            cur_a = parts.next().map(|s| s.to_string());
+            cur_b = parts.next().map(|s| s.to_string());
+        } else if line.starts_with("new file mode ") {
+            if let Some(b) = &cur_b {
+                created.insert(cwd.join(b));
+            }
+        } else if line.starts_with("deleted file mode ") {
+            if let Some(a) = &cur_a {
+                deleted.insert(cwd.join(a));
+            }
+        } else if let Some(to) = line.strip_prefix("rename to ") {
+            if let Some(from) = &cur_a {
+                renamed.push((cwd.join(from), cwd.join(to)));
+            }
+        } else if line.starts_with("rename from ") {
+            // handled alongside rename to
+        } else if line.starts_with("@@ ")
+            && let Some(b) = &cur_b
+        {
+            edited.insert(cwd.join(b));
+        }
+    }
+    for p in created.iter() {
+        edited.remove(p);
+    }
+    for p in deleted.iter() {
+        edited.remove(p);
+    }
+    for (from, to) in &renamed {
+        edited.remove(from);
+        edited.remove(to);
+    }
+    (
+        edited.into_iter().collect(),
+        deleted.into_iter().collect(),
+        created.into_iter().collect(),
+        renamed,
+    )
+}
+
+fn is_rm_command(argv: &[String]) -> bool {
+    if argv.is_empty() {
+        return false;
+    }
+    if argv[0] == "rm" {
+        return true;
+    }
+    if argv[0] == "git" && argv.get(1).map(|s| s.as_str()) == Some("rm") {
+        return true;
+    }
+    false
+}
+
+fn star_match(pat: &str, text: &str) -> bool {
+    if pat == "*" {
+        return true;
+    }
+    let (p, t) = (pat.as_bytes(), text.as_bytes());
+    let (mut i, mut j) = (0usize, 0usize);
+    let (mut star, mut mark) = (None::<usize>, 0usize);
+    while j < t.len() {
+        if i < p.len() && (p[i] == t[j]) {
+            i += 1;
+            j += 1;
+        } else if i < p.len() && p[i] == b'*' {
+            star = Some(i);
+            mark = j;
+            i += 1;
+        } else if let Some(si) = star {
+            i = si + 1;
+            mark += 1;
+            j = mark;
+        } else {
+            return false;
+        }
+    }
+    while i < p.len() && p[i] == b'*' {
+        i += 1;
+    }
+    i == p.len()
+}
+
+fn expand_rm_targets_for_pre(argv: &[String], cwd: &Path) -> Vec<PathBuf> {
+    if !is_rm_command(argv) {
+        return Vec::new();
+    }
+    let mut patterns: Vec<String> = Vec::new();
+    let mut it = argv.iter();
+    let first = it.next().cloned();
+    if first.as_deref() == Some("git") {
+        it.next();
+    }
+    for arg in it {
+        if arg.starts_with('-') {
+            continue;
+        }
+        patterns.push(arg.clone());
+    }
+    let mut out = Vec::new();
+    for pat in patterns {
+        let path = cwd.join(&pat);
+        let parent = path.parent().unwrap_or(cwd);
+        let name = path.file_name().and_then(|s| s.to_str()).unwrap_or("");
+        if name.contains('*') {
+            if let Ok(rd) = std::fs::read_dir(parent) {
+                for e in rd.flatten() {
+                    if let Some(fname) = e.file_name().to_str()
+                        && star_match(name, fname)
+                    {
+                        out.push(parent.join(fname));
+                    }
+                }
+            }
+        } else {
+            out.push(path);
+        }
+    }
+    out
+}
+
 /// Emits an ExitedReviewMode Event with optional ReviewOutput,
 /// and records a developer message with the review output.
 async fn exit_review_mode(
@@ -4484,86 +4270,6 @@
     use std::path::PathBuf;
     use std::sync::Arc;
     use std::time::Duration as StdDuration;
-    use tempfile::TempDir;
-
-    fn write_executable_script(dir: &TempDir, name: &str, body: &str) -> std::path::PathBuf {
-        use std::io::Write as _;
-        let path = dir.path().join(name);
-        let mut f = std::fs::File::create(&path).expect("create script");
-        // Always use POSIX sh to maximize portability across CI/macOS.
-        writeln!(f, "#!/bin/sh\n{body}").expect("write script");
-        drop(f);
-        #[cfg(unix)]
-        {
-            use std::os::unix::fs::PermissionsExt as _;
-            let mut perm = std::fs::metadata(&path).expect("stat").permissions();
-            perm.set_mode(0o755);
-            std::fs::set_permissions(&path, perm).expect("chmod");
-        }
-        path
-    }
-
-    async fn make_session_with_hooks(
-        pre: Option<Vec<String>>,
-        post: Option<Vec<String>>,
-        user_prompt_submit: Option<Vec<String>>,
-        stop: Option<Vec<String>>,
-        cwd: &std::path::Path,
-    ) -> (Arc<Session>, TurnContext, async_channel::Receiver<Event>) {
-        // Minimal TOML config with hooks injected
-        let mut cfg = crate::config::ConfigToml::default();
-        cfg.model = Some("gpt-3.5-turbo".to_string());
-        cfg.hooks = Some(crate::config::HooksToml {
-            pre_tool_use: pre,
-            post_tool_use: post,
-            user_prompt_submit,
-            stop,
-            timeout_ms: Some(2_000),
-            ..Default::default()
-        });
-
-        let overrides = crate::config::ConfigOverrides {
-            cwd: Some(cwd.to_path_buf()),
-            ..Default::default()
-        };
-        let codex_home = TempDir::new().unwrap();
-        let config = crate::config::Config::load_from_base_config_with_overrides(
-            cfg,
-            overrides,
-            codex_home.path().to_path_buf(),
-        )
-        .expect("load config");
-
-        let (tx_event, rx_event) = async_channel::unbounded();
-        let auth_manager = AuthManager::shared(config.codex_home.clone());
-
-        // Mirror Codex::spawn's ConfigureSession
-        let user_instructions = crate::project_doc::get_user_instructions(&config).await;
-        let configure_session = ConfigureSession {
-            provider: config.model_provider.clone(),
-            model: config.model.clone(),
-            model_reasoning_effort: config.model_reasoning_effort,
-            model_reasoning_summary: config.model_reasoning_summary,
-            user_instructions,
-            base_instructions: config.base_instructions.clone(),
-            approval_policy: config.approval_policy,
-            sandbox_policy: config.sandbox_policy.clone(),
-            notify: config.notify.clone(),
-            cwd: config.cwd.clone(),
-            hooks: config.hooks.clone(),
-        };
-
-        let (sess, tc) = Session::new(
-            configure_session,
-            Arc::new(config),
-            auth_manager,
-            tx_event,
-            InitialHistory::New,
-        )
-            .await
-            .expect("session");
-        (sess, tc, rx_event)
-    }
 
     #[test]
     fn reconstruct_history_matches_live_compactions() {
